^lib/libluxrays.a
^lib/libsmallluxgpu.a
^lib/libluxcore.a
^lib/pyluxcore.so
^lib/libglfw3.a
^doxygen-luxrays.conf
syntax: regexp
^doxygen/luxrays.template
^doxygen-slg.conf
^doxygen/slg.template
^doxygen-luxcore.conf
^doxygen/luxcore.template
^bin/*
^doc/*
^samples/(benchsimple|smallluxgpu)/(Debug|Release)/
samples/luxcoreui/deps/glfw-3.1.1/src/glfw_config.h
(smallluxgpu|slg|LUXRAYS|benchsimple)\.dir
^src/(Debug|Release)/
^(Debug|Release|x64)/
^nbproject/*
^scenes/strands/.*\.hair
^pyunittests/images/.*\.png
^pyunittests/referenceimages/.*\.png
^pyunittests/.*\.log
syntax: glob
*~
*CMakeFiles
*CMakeCache.txt
*Makefile
*cmake_install.cmake
moc_*.cxx
ui_*.h
qrc_*.cxx
*.sdf
*.vcxproj*
<<<<<<< HEAD
build
=======
build
compile_commands.json

###########################
# XCode

*.pbxuser
*.perspective
*.perspectivev3
*.mode1v3
*.mode2v3
*.user

# XCode 4
xcuserdata/
*.xcworkspace
*.xccheckout

###########################
# OS OSX, junk
.DS_Store
*.swp
*~.nib
*.out
._*
>>>>>>> e1347d3f
<|MERGE_RESOLUTION|>--- conflicted
+++ resolved
@@ -33,9 +33,6 @@
 qrc_*.cxx
 *.sdf
 *.vcxproj*
-<<<<<<< HEAD
-build
-=======
 build
 compile_commands.json
 
@@ -60,5 +57,4 @@
 *.swp
 *~.nib
 *.out
-._*
->>>>>>> e1347d3f
+._*
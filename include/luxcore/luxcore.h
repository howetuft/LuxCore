/***************************************************************************
 * Copyright 1998-2015 by authors (see AUTHORS.txt)                        *
 *                                                                         *
 *   This file is part of LuxRender.                                       *
 *                                                                         *
 * Licensed under the Apache License, Version 2.0 (the "License");         *
 * you may not use this file except in compliance with the License.        *
 * You may obtain a copy of the License at                                 *
 *                                                                         *
 *     http://www.apache.org/licenses/LICENSE-2.0                          *
 *                                                                         *
 * Unless required by applicable law or agreed to in writing, software     *
 * distributed under the License is distributed on an "AS IS" BASIS,       *
 * WITHOUT WARRANTIES OR CONDITIONS OF ANY KIND, either express or implied.*
 * See the License for the specific language governing permissions and     *
 * limitations under the License.                                          *
 ***************************************************************************/

/*!
 * \file
 *
 * \brief LuxCore is new the LuxRender C++/Python API.
 * \author Bucciarelli David et al.
 * \version 1.6
 * \date October 2013
 *
 */

/*!
 * \mainpage
 * \section intro Introduction
 * LuxCore is the new LuxRender C++/Python API. It can be used to create and
 * render scenes. It includes the support for advanced new features like editing
 * materials, lights, geometry, interactive rendering and more.
 */

#ifndef _LUXCORE_H
#define	_LUXCORE_H

#include <cstddef>
#include <stdexcept>
#include <string>

#include <luxcore/cfg.h>
#include <luxrays/utils/properties.h>
#include <luxrays/utils/exportdefs.h>
#include "luxrays/utils/cyhair/cyHairFile.h"
#include <slg/renderconfig.h>
#include <slg/rendersession.h>
#include <slg/scene/scene.h>
#include <slg/film/film.h>

/*! \mainpage LuxCore
 *
 * \section intro_sec Introduction
 *
 * LuxCore is the new LuxRender C++ API.
 */

/*!
 * \namespace luxcore
 *
 * \brief The LuxCore classes are defined within this namespace.
 */
namespace luxcore {

CPP_EXPORT CPP_API void (*LuxCore_LogHandler)(const char *msg); // LuxCore Log Handler

#define LC_LOG(a) { if (luxcore::LuxCore_LogHandler) { std::stringstream _LUXCORE_LOG_LOCAL_SS; _LUXCORE_LOG_LOCAL_SS << a; luxcore::LuxCore_LogHandler(_LUXCORE_LOG_LOCAL_SS.str().c_str()); } }

/*!
 * \brief Initializes LuxCore API. This function has to be called before
 * anything else. This function is thread safe. It can be called multiple times
 * if you want to update the log handler.
 *
 * \param LogHandler is a pointer to a function receiving all LuxCore log messages.
 */
CPP_EXPORT CPP_API void Init(void (*LogHandler)(const char *) = NULL);

/*!
 * \brief Parses a scene described using LuxRender SDL (Scene Description Language).
 *
 * \param fileName is the name of the file to parse.
 * \param renderConfig is where the rendering configuration properties are returned.
 * \param scene is where the scene properties are returned.
 */
CPP_EXPORT CPP_API void ParseLXS(const std::string &fileName, luxrays::Properties &renderConfig, luxrays::Properties &scene);

class RenderSession;

/*!
 * \brief Film stores all the outputs of a rendering. It can be obtained
 * from a RenderSession or as stand alone object loaded from a file.
 */
CPP_EXPORT class CPP_API Film {
public:
	/*!
	* \brief Types of Film channel available.
	*/
	typedef enum {
		OUTPUT_RGB = slg::FilmOutputs::RGB,
		OUTPUT_RGBA = slg::FilmOutputs::RGBA,
		// OUTPUT_RGB_TONEMAPPED is deprecated
		OUTPUT_RGB_TONEMAPPED = slg::FilmOutputs::RGB_IMAGEPIPELINE,
		OUTPUT_RGB_IMAGEPIPELINE = slg::FilmOutputs::RGB_IMAGEPIPELINE,
		// OUTPUT_RGBA_TONEMAPPED is deprecated
		OUTPUT_RGBA_TONEMAPPED = slg::FilmOutputs::RGBA_IMAGEPIPELINE,
		OUTPUT_RGBA_IMAGEPIPELINE = slg::FilmOutputs::RGBA_IMAGEPIPELINE,
		OUTPUT_ALPHA = slg::FilmOutputs::ALPHA,
		OUTPUT_DEPTH = slg::FilmOutputs::DEPTH,
		OUTPUT_POSITION = slg::FilmOutputs::POSITION,
		OUTPUT_GEOMETRY_NORMAL = slg::FilmOutputs::GEOMETRY_NORMAL,
		OUTPUT_SHADING_NORMAL = slg::FilmOutputs::SHADING_NORMAL,
		OUTPUT_MATERIAL_ID = slg::FilmOutputs::MATERIAL_ID,
		OUTPUT_DIRECT_DIFFUSE = slg::FilmOutputs::DIRECT_DIFFUSE,
		OUTPUT_DIRECT_GLOSSY = slg::FilmOutputs::DIRECT_GLOSSY,
		OUTPUT_EMISSION = slg::FilmOutputs::EMISSION,
		OUTPUT_INDIRECT_DIFFUSE = slg::FilmOutputs::INDIRECT_DIFFUSE,
		OUTPUT_INDIRECT_GLOSSY = slg::FilmOutputs::INDIRECT_GLOSSY,
		OUTPUT_INDIRECT_SPECULAR = slg::FilmOutputs::INDIRECT_SPECULAR,
		OUTPUT_MATERIAL_ID_MASK = slg::FilmOutputs::MATERIAL_ID_MASK,
		OUTPUT_DIRECT_SHADOW_MASK = slg::FilmOutputs::DIRECT_SHADOW_MASK,
		OUTPUT_INDIRECT_SHADOW_MASK = slg::FilmOutputs::INDIRECT_SHADOW_MASK,
		OUTPUT_RADIANCE_GROUP = slg::FilmOutputs::RADIANCE_GROUP,
		OUTPUT_UV = slg::FilmOutputs::UV,
		OUTPUT_RAYCOUNT = slg::FilmOutputs::RAYCOUNT,
		OUTPUT_BY_MATERIAL_ID = slg::FilmOutputs::BY_MATERIAL_ID,
		OUTPUT_IRRADIANCE = slg::FilmOutputs::IRRADIANCE,
		OUTPUT_OBJECT_ID = slg::FilmOutputs::OBJECT_ID,
		OUTPUT_OBJECT_ID_MASK = slg::FilmOutputs::OBJECT_ID_MASK,
		OUTPUT_BY_OBJECT_ID = slg::FilmOutputs::BY_OBJECT_ID,
		OUTPUT_FRAMEBUFFER_MASK = slg::FilmOutputs::FRAMEBUFFER_MASK
	} FilmOutputType;

	/*!
	 * \brief Types of Film channel available.
	 */
	typedef enum {
		CHANNEL_RADIANCE_PER_PIXEL_NORMALIZED = slg::Film::RADIANCE_PER_PIXEL_NORMALIZED,
		CHANNEL_RADIANCE_PER_SCREEN_NORMALIZED = slg::Film::RADIANCE_PER_SCREEN_NORMALIZED,
		CHANNEL_ALPHA = slg::Film::ALPHA,
		// CHANNEL_RGB_TONEMAPPED is deprecated
		CHANNEL_RGB_TONEMAPPED = slg::Film::IMAGEPIPELINE,
		CHANNEL_IMAGEPIPELINE = slg::Film::IMAGEPIPELINE,
		CHANNEL_DEPTH = slg::Film::DEPTH,
		CHANNEL_POSITION = slg::Film::POSITION,
		CHANNEL_GEOMETRY_NORMAL = slg::Film::GEOMETRY_NORMAL,
		CHANNEL_SHADING_NORMAL = slg::Film::SHADING_NORMAL,
		CHANNEL_MATERIAL_ID = slg::Film::MATERIAL_ID,
		CHANNEL_DIRECT_DIFFUSE = slg::Film::DIRECT_DIFFUSE,
		CHANNEL_DIRECT_GLOSSY = slg::Film::DIRECT_GLOSSY,
		CHANNEL_EMISSION = slg::Film::EMISSION,
		CHANNEL_INDIRECT_DIFFUSE = slg::Film::INDIRECT_DIFFUSE,
		CHANNEL_INDIRECT_GLOSSY = slg::Film::INDIRECT_GLOSSY,
		CHANNEL_INDIRECT_SPECULAR = slg::Film::INDIRECT_SPECULAR,
		CHANNEL_MATERIAL_ID_MASK = slg::Film::MATERIAL_ID_MASK,
		CHANNEL_DIRECT_SHADOW_MASK = slg::Film::DIRECT_SHADOW_MASK,
		CHANNEL_INDIRECT_SHADOW_MASK = slg::Film::INDIRECT_SHADOW_MASK,
		CHANNEL_UV = slg::Film::UV,
		CHANNEL_RAYCOUNT = slg::Film::RAYCOUNT,
		CHANNEL_BY_MATERIAL_ID = slg::Film::BY_MATERIAL_ID,
		CHANNEL_IRRADIANCE = slg::Film::IRRADIANCE,
		CHANNEL_OBJECT_ID = slg::Film::OBJECT_ID,
		CHANNEL_OBJECT_ID_MASK = slg::Film::OBJECT_ID_MASK,
		CHANNEL_BY_OBJECT_ID = slg::Film::BY_OBJECT_ID,
		CHANNEL_FRAMEBUFFER_MASK = slg::Film::FRAMEBUFFER_MASK
	} FilmChannelType;

	/*!
	 * \brief Loads a stand alone Film (i.e. not connected to a rendering session)
	 * from a file.
	 * 
	 * \param fileName is the name of the file with the serialized film to read.
	 */
	Film(const std::string &fileName);
	~Film();

	/*!
	 * \brief Returns the Film width.
	 * 
	 * \return the Film width.
	 */
	u_int GetWidth() const;
	/*!
	 * \brief Returns the Film height.
	 * 
	 * \return the Film width.
	 */
	u_int GetHeight() const;
	/*!
	 * \brief Saves all Film output channels defined in the current
	 * RenderSession. This method can not be used with a standalone film.
	 */
	void SaveOutputs() const;

	/*!
	 * \brief Saves the specified Film output channels.
	 * 
	 * \param fileName is the name of the file where to save the output channel.
	 * \param type is the Film output channel to use. It must be one
	 * of the enabled channels.
	 * \param props can include some additional information defined by the
	 * following property:
	 * "id" for the ID of MATERIAL_ID_MASK,
	 * "id" for the index of RADIANCE_GROUP,
	 * "id" for the ID of BY_MATERIAL_ID.
	 * "id" for the ID of OBJECT_ID_MASK,
	 * "id" for the ID of BY_OBJECT_ID.
	 */
	void SaveOutput(const std::string &fileName, const FilmOutputType type, const luxrays::Properties &props) const;

	/*!
	 * \brief Serializes a Film in a file.
	 * 
	 * \param fileName is the name of the file where to serialize the film.
	 */
	void SaveFilm(const std::string &fileName) const;

	/*!
	 * \brief Returns the total sample count.
	 *
	 * \return the total sample count.
	 */
	double GetTotalSampleCount() const;
	/*!
	 * \brief Returns the size (in float or u_int) of a Film output channel.
	 *
	 * \param type is the Film output channel to use.
	 *
	 * \return the size (in float or u_int) of a Film output channel.
	 */
	size_t GetOutputSize(const FilmOutputType type) const;
	/*!
	 * \brief Returns if a film channel output is available.
	 *
	 * \param type is the Film output channel to use.
	 *
	 * \return true if the output is available, false otherwise.
	 */
	bool HasOutput(const FilmOutputType type) const;
	/*!
	 * \brief Returns the number of radiance groups.
	 *
	 * \return the number of radiance groups.
	 */
	u_int GetRadianceGroupCount() const;
	/*!
	 * \brief Fills the buffer with a Film output channel.
	 *
	 * \param type is the Film output channel to use. It must be one
	 * of the enabled channels in RenderConfig. The supported template types are
	 * float and unsigned int.
	 * \param buffer is the place where the data will be copied.
	 * \param index of the buffer to use. Usually 0, however, for instance,
	 * if more than one light group is used, select the group to return.
	 */
	template<class T> void GetOutput(const FilmOutputType type, T *buffer, const u_int index = 0) {
		throw std::runtime_error("Called Film::GetOutput() with wrong type");
	}

	/*!
	 * \brief Returns the number of channels of the passed type.
	 *
	 * \param type is the Film output channel to use.
	 *
	 * \return the number of channels. Returns 0 if the channel is not available.
	 */
	u_int GetChannelCount(const FilmChannelType type) const;
	/*!
	 * \brief Returns a pointer to the type of channel requested. The channel is
	 * not normalized (if it has a weight channel).
	 *
	 * \param type is the Film output channel to return. It must be one
	 * of the enabled channels in RenderConfig. The supported template types are
	 * float and unsigned int.
	 * \param index of the buffer to use. Usually 0, however, for instance,
	 * if more than one light group is used, select the group to return.
	 * 
	 * \return a pointer to the requested raw buffer.
	 */
	template<class T> const T *GetChannel(const FilmChannelType type, const u_int index = 0) {
		throw std::runtime_error("Called Film::GetChannel() with wrong type");
	}

	/*!
	 * \brief Sets configuration Properties with new values. This method can be
	 * used only when the Film is not in use by a RenderSession. Image pipeline
	 * and radiance scale values can be redefined with this method.
	 * 
	 * \param props are the Properties to set. 
	 */
	void Parse(const luxrays::Properties &props);

	friend class RenderSession;

private:
	Film(const RenderSession &session);
	
	slg::Film *GetSLGFilm() const;

	const RenderSession *renderSession;
	slg::Film *standAloneFilm;
};

template<> void Film::GetOutput<float>(const FilmOutputType type, float *buffer, const u_int index);
template<> void Film::GetOutput<u_int>(const FilmOutputType type, u_int *buffer, const u_int index);
template<> const float *Film::GetChannel<float>(const FilmChannelType type, const u_int index);
template<> const u_int *Film::GetChannel<u_int>(const FilmChannelType type, const u_int index);

class Scene;

/*!
 * \brief Camera stores camera definitions.
 */
CPP_EXPORT class CPP_API Camera {
public:
	/*!
	* \brief Types of cameras.
	*/
	typedef enum {
		ORTHOGRAPHIC = slg::Camera::ORTHOGRAPHIC,
		PERSPECTIVE = slg::Camera::PERSPECTIVE,
		STEREO = slg::Camera::STEREO
	} CameraType;

	~Camera();

	/*!
	 * \brief Returns the camera type.
	 *
	 * \return a camera type.
	 */
	const CameraType GetType() const;
	/*!
	 * \brief Translates by vector t. This method can be used only when
	 * the Scene is not in use by a RenderSession.
	 *
	 * \param t is the translation vector.
	 */
	void Translate(const luxrays::Vector &t) const;
	/*!
	 * \brief Translates left by t. This method can be used only when
	 * the Scene is not in use by a RenderSession.
	 * 
	 * \param t is the translation distance.
	 */
	void TranslateLeft(const float t) const;
	/*!
	 * \brief Translates right by t. This method can be used only when
	 * the Scene is not in use by a RenderSession.
	 *
	 * \param t is the translation distance.
	 */
	void TranslateRight(const float t) const;
	/*!
	 * \brief Translates forward by t. This method can be used only when
	 * the Scene is not in use by a RenderSession.
	 *
	 * \param t is the translation distance.
	 */
	void TranslateForward(const float t) const;
	/*!
	 * \brief Translates backward by t. This method can be used only when
	 * the Scene is not in use by a RenderSession.
	 *
	 * \param t is the translation distance.
	 */
	void TranslateBackward(const float t) const;

	/*!
	 * \brief Rotates by angle around the axis. This method can be used only when
	 * the Scene is not in use by a RenderSession.
	 * 
	 * \param angle is the rotation angle.
	 * \param axis is the rotation axis.
	 */
	void Rotate(const float angle, const luxrays::Vector &axis) const;
	/*!
	* \brief Rotates left by angle. This method can be used only when
	 * the Scene is not in use by a RenderSession.
	 * 
	 * \param angle is the rotation angle.
	 */
	void RotateLeft(const float angle) const;
	/*!
	 * \brief Rotates right by angle. This method can be used only when
	 * the Scene is not in use by a RenderSession.
	 * 
	 * \param angle is the rotation angle.
	 */
	void RotateRight(const float angle) const;
	/*!
	 * \brief Rotates up by angle. This method can be used only when
	 * the Scene is not in use by a RenderSession.
	 * 
	 * \param angle is the rotation angle.
	 */
	void RotateUp(const float angle) const;
	/*!
	 * \brief Rotates down by angle. This method can be used only when
	 * the Scene is not in use by a RenderSession.
	 * 
	 * \param angle is the rotation angle.
	 */
	void RotateDown(const float angle) const;

	friend class Scene;

private:
	Camera(const Scene &scene);
	
	const Scene &scene;
};

/*!
 * \brief Scene stores textures, materials and objects definitions.
 */
CPP_EXPORT class CPP_API Scene {
public:	
	/*!
	* \brief Types of image map channel selection.
	*/
	typedef enum {
		DEFAULT = slg::ImageMapStorage::DEFAULT,
		RED = slg::ImageMapStorage::RED,
		GREEN = slg::ImageMapStorage::GREEN,
		BLUE = slg::ImageMapStorage::BLUE,
		ALPHA = slg::ImageMapStorage::ALPHA,
		MEAN = slg::ImageMapStorage::MEAN,
		WEIGHTED_MEAN = slg::ImageMapStorage::WEIGHTED_MEAN,
		RGB = slg::ImageMapStorage::RGB
	} ChannelSelectionType;
	/*!
	* \brief Types of strands tessellation.
	*/
	typedef enum {
		TESSEL_RIBBON = slg::StrendsShape::TESSEL_RIBBON,
		TESSEL_RIBBON_ADAPTIVE = slg::StrendsShape::TESSEL_RIBBON_ADAPTIVE,
		TESSEL_SOLID = slg::StrendsShape::TESSEL_SOLID,
		TESSEL_SOLID_ADAPTIVE = slg::StrendsShape::TESSEL_SOLID_ADAPTIVE
	} StrandsTessellationType;

	/*!
	 * \brief Constructs a new empty Scene.
	 *
	 * \param imageScale defines the scale used for storing any kind of image in memory.
	 */
	Scene(const float imageScale = 1.f);
	/*!
	 * \brief Constructs a new Scene as defined in fileName file.
	 *
	 * \param fileName is the name of the file with the scene description to read.
	 * \param imageScale defines the scale used for storing any kind of image in memory.
	 */
	Scene(const std::string &fileName, const float imageScale = 1.f);
	~Scene();
	
	/*!
	 * \brief Returns the DataSet of the Scene. It is available only
	 * during the rendering (i.e. after a RenderSession::Start()).
	 *
	 * \return a reference to the DataSet of this Scene.
	 */
	const luxrays::DataSet &GetDataSet() const;
	/*!
	 * \brief Returns the Camera of the scene.
	 *
	 * \return a reference to the Camera of this Scene. It is available only
	 * during the rendering (i.e. after a RenderSession::Start()).
	 */
	const Camera &GetCamera() const;

	/*!
	 * \brief Defines an image map (to be later used in textures, infinite lights, etc.).
	 * The memory allocated for cols array is always freed by the Scene class.
	 *
	 * NOTE: the use of this method is deprecated. NOTICE THE DIFFERENCE IN
	 *  MEMORY HANDLING BETWEEN THE OLD DefineImageMap() AND THE NEW ONE.
	 *
	 * \param imgMapName is the name of the defined image map.
	 * \param cols is a pointer to an array of float.
	 * \param gamma is the gamma correction value of the image.
	 * \param channels is the number of float used for each pixel (1 or 3).
	 * \param width is the width of the image map.
	 * \param height is the height of the image map.
	 */
	//void DefineImageMap(const std::string &imgMapName, float *cols, const float gamma,
	//	const u_int channels, const u_int width, const u_int height);
	/*!
	 * \brief Defines an image map (to be later used in textures, infinite lights, etc.).
	 * The memory allocated for cols array is NOT freed by the Scene class nor
	 * is used after the execution of this method.
	 *
	 * \param imgMapName is the name of the defined image map.
	 * \param pixels is a pointer to an array of image map pixels.
	 * \param gamma is the gamma correction value of the image.
	 * \param channels is the number of data used for each pixel (1 or 3).
	 * \param width is the width of the image map.
	 * \param height is the height of the image map.
	 */
	template<class T> void DefineImageMap(const std::string &imgMapName,
			T *pixels, const float gamma, const u_int channels,
			const u_int width, const u_int height,
			ChannelSelectionType selectionType) {
		scene->DefineImageMap<T>(imgMapName, pixels, gamma, channels,
				width, height, (slg::ImageMapStorage::ChannelSelectionType)selectionType);
	}
	/*!
	 * \brief Check if an image map with the given name has been defined.
	 *
	 * \param imgMapName is the name to check.
	 *
	 * \return true if the image map has been defined, false otherwise.
	 */
	bool IsImageMapDefined(const std::string &imgMapName) const;
	/*!
	 * \brief Sets if the Scene class destructor will delete the arrays
	 * pointed to by the defined meshes.
	 *
	 * \param v defines if the Scene class destructor will delete the mesh data.
	 */
	void SetDeleteMeshData(const bool v);
	/*!
	 * \brief Defines a mesh (to be later used in one or more scene objects). The
	 * memory allocated for the ExtTriangleMesh is always freed by the Scene class,
	 * however freeing of memory for the vertices, triangle indices, etc. depends
	 * on the setting of SetDeleteMeshData().
	 *
	 * \param meshName is the name of the defined mesh.
	 * \param mesh is a pointer to the mesh to be used.
	 */
	void DefineMesh(const std::string &meshName, luxrays::ExtTriangleMesh *mesh);
	/*!
	 * \brief Defines a mesh (to be later used in one or more scene objects). The
	 * memory allocated for the ExtTriangleMesh is always freed by the Scene class,
	 * however freeing of memory for the vertices, triangle indices, etc. depends
	 * on the setting of SetDeleteMeshData().
	 * NOTE: vertices and triangles buffers MUST be allocated with
	 * Scene::AllocVerticesBuffer() and Scene::AllocTrianglesBuffer().
	 *
	 * \param meshName is the name of the defined mesh.
	 * \param plyNbVerts is the number of mesh vertices.
	 * \param plyNbTris is the number of mesh triangles.
	 * \param p is a pointer to an array of vertices. Embree accelerator has
	 * a very special requirement. The 4 bytes after the z-coordinate of the
	 * last vertex have to be readable memory, thus padding is required.
	 * \param vi is a pointer to an array of triangles.
	 * \param n is a pointer to an array of normals. It can be NULL.
	 * \param uv is a pointer to an array of UV coordinates. It can be NULL.
	 * \param cols is a pointer to an array of vertices colors. It can be NULL.
	 * \param alphas is a pointer to an array of vertices alphas. It can be NULL.
	 */
	void DefineMesh(const std::string &meshName,
		const long plyNbVerts, const long plyNbTris,
		luxrays::Point *p, luxrays::Triangle *vi, luxrays::Normal *n, luxrays::UV *uv,
		luxrays::Spectrum *cols, float *alphas);
	/*!
<<<<<<< HEAD
=======
	 * \brief Save a previously defined mesh to file system in PLY format.
	 *
	 * \param meshName is the name of the defined mesh to be saved.
	 * \param fileName is the name of the file where to save the mesh.
	 */
	void SaveMesh(const std::string &meshName, const std::string &fileName);
	/*!
>>>>>>> e1347d3f
	 * \brief Defines a mesh (to be later used in one or more scene objects) starting
	 * from the strands/hairs definition included in strandsFile.
	 *
	 * \param shapeName is the name of the defined shape.
	 * \param strandsFile includes all information about the strands .
	 * \param tesselType is the tessellation used to transform the strands in a triangle mesh.
	 * \param adaptiveMaxDepth is maximum number of subdivisions for adaptive tessellation.
	 * \param adaptiveError is the error threshold for adaptive tessellation.
	 * \param solidSideCount is the number of sides for solid tessellation.
	 * \param solidCapBottom is a flag to set if strands has to have a bottom cap.
	 * \param solidCapTop is a flag to set if strands has to have a top cap.
	 * \param useCameraPosition is a flag to set if ribbon tessellation has to
	 * be faced toward the camera.
	 */
	void DefineStrands(const std::string &shapeName, const luxrays::cyHairFile &strandsFile,
		const StrandsTessellationType tesselType,
		const u_int adaptiveMaxDepth, const float adaptiveError,
		const u_int solidSideCount, const bool solidCapBottom, const bool solidCapTop,
		const bool useCameraPosition);
	/*!
	 * \brief Check if a mesh with the given name has been defined.
	 *
	 * \param meshName is the name to check.
	 *
	 * \return true if the mesh has been defined, false otherwise.
	 */
	bool IsMeshDefined(const std::string &meshName) const;
	/*!
	 * \brief Check if a texture with the given name has been defined.
	 *
	 * \param texName is the name to check.
	 *
	 * \return true if the texture has been defined, false otherwise.
	 */
	bool IsTextureDefined(const std::string &texName) const;
	/*!
	 * \brief Check if a material with the given name has been defined.
	 *
	 * \param matName is the name to check.
	 *
	 * \return true if the material has been defined, false otherwise.
	 */
	bool IsMaterialDefined(const std::string &matName) const;
	/*!
	 * \brief Returns the number of light sources in the Scene.
	 *
	 * \return the number of light sources in the Scene.
	 */	
	const u_int GetLightCount() const;
	/*!
	 * \brief Returns the number of objects in the Scene.
	 *
	 * \return the number of objects in the Scene.
	 */	
	const u_int GetObjectCount() const;

	/*!
	 * \brief Edits or creates camera, textures, materials and/or objects
	 * based on the Properties defined.
	 *
	 * \param props are the Properties with the definition of camera, textures,
	 * materials and/or objects.
	 */
	void Parse(const luxrays::Properties &props);

	/*!
	 * \brief Apply a transformation to an object
	 *
	 * \param objName is the name of the object to transform.
	 * \param trans is the transformation to apply.
	 */
	void UpdateObjectTransformation(const std::string &objName, const luxrays::Transform &trans);

	/*!
	 * \brief Deletes an object from the scene.
	 *
	 * \param objName is the name of the object to delete.
	 */
	void DeleteObject(const std::string &objName);

	/*!
	 * \brief Deletes a light from the scene.
	 *
	 * \param lightName is the name of the object to delete. Note: to delete
	 * area lights, use DeleteObject().
	 */
	void DeleteLight(const std::string &lightName);

	/*!
	 * \brief Removes all unused image maps.
	 */
	void RemoveUnusedImageMaps();
	/*!
	 * \brief Removes all unused textures.
	 */
	void RemoveUnusedTextures();
	/*!
	 * \brief Removes all unused materials.
	 */
	void RemoveUnusedMaterials();
	/*!
	 * \brief Removes all unused meshes.
	 */
	void RemoveUnusedMeshes();

	/*!
	 * \brief Returns all the Properties required to define this Scene.
	 *
	 * \return a reference to the Properties of this Scene.
	 */
	const luxrays::Properties &ToProperties() const;

	/*!
	 * \brief This must be used to allocate Mesh vertices buffer.
	 */
	static luxrays::Point *AllocVerticesBuffer(const u_int meshVertCount);
	/*!
	 * \brief This must be used to allocate Mesh triangles buffer.
	 */
	static luxrays::Triangle *AllocTrianglesBuffer(const u_int meshTriCount);

	friend class RenderConfig;
	friend class Camera;

private:
	Scene(slg::Scene *scn);

	mutable luxrays::Properties scenePropertiesCache;

	slg::Scene *scene;
	Camera camera;
	bool allocatedScene;
};

/*!
 * \brief RenderConfig stores all the configuration settings used to render a
 * scene.
 */
CPP_EXPORT class CPP_API RenderConfig {
public:
	/*!
	 * \brief Constructs a new RenderConfig using the provided Properties and
	 * (optional) Scene.
	 *
	 * \param props are the Properties used to build the new RenderConfig.
	 * \param scene is the Scene used to build the new RenderConfig. If specified,
	 * the Scene will not be deleted by the destructor. If NULL, the Scene will be
	 * read from the file specified in the "scene.file" Property and deleted by
	 * the destructor.
	 */
	RenderConfig(const luxrays::Properties &props, Scene *scene = NULL);
	~RenderConfig();

	/*!
	 * \brief Returns a reference to the Properties used to create the RenderConfig.
	 *
	 * \return the RenderConfig properties.
	 */
	const luxrays::Properties &GetProperties() const;
	/*!
	 * \brief Returns the Property with the given name or the default value if it
	 * has not been defined.
	 *
	 * \return the Property with the given name.
	 */
	const luxrays::Property GetProperty(const std::string &name) const;

	/*!
	 * \brief Returns a reference to all Properties (including default values)
	 * defining the RenderConfig.
	 *
	 * \return the RenderConfig properties.
	 */
	const luxrays::Properties &ToProperties() const;

	/*!
	 * \brief Returns a reference to the Scene used in the RenderConfig.
	 *
	 * \return the reference to the RenderConfig Scene.
	 */
	Scene &GetScene() const;

	/*!
	 * \brief Sets configuration Properties with new values. This method can be
	 * used only when the RenderConfig is not in use by a RenderSession.
	 * 
	 * \param props are the Properties to set. 
	 */
	void Parse(const luxrays::Properties &props);
	/*!
	 * \brief Deletes any configuration Property starting with the given prefix.
	 * This method can be used only when the RenderConfig is not in use by a
	 * RenderSession.
	 * 
	 * \param prefix is the prefix of the Properties to delete.
	 */
	void Delete(const std::string &prefix);

	/*!
	 * \brief Return the configured Film width, height, sub-region width, height,
	 * and if sub-region is enabled.
	 * 
	 * \param filmFullWidth is where the configured Film width is returned if the
	 * pointer is not NULL. 
	 * \param filmFullHeight is where the configured Film height is returned if the
	 * pointer is not NULL. 
	 * \param filmSubRegion is an array of 4 values with the horizontal
	 * (followed by the vertical) begin and end of the Film region to
	 * render (in pixels).
	 *
	 * \return true if there is a sub-region to render, false otherwise.
	 */
	bool GetFilmSize(u_int *filmFullWidth, u_int *filmFullHeight,
		u_int *filmSubRegion) const;

	/*!
	 * \brief Delete the scene passed to the constructor when the class
	 * destructor is invoked.
	 */
	void DeleteSceneOnExit();
	
	/*!
	 * \brief Returns a Properties container with all default values.
	 * 
	 * \return the default Properties.
	 */
	static const luxrays::Properties &GetDefaultProperties();

	friend class RenderSession;

private:
	slg::RenderConfig *renderConfig;

	Scene *scene;
	bool allocatedScene;
};

/*!
 * \brief RenderSession execute a rendering based on the RenderConfig provided.
 */
CPP_EXPORT class CPP_API RenderSession {
public:
	/*!
	 * \brief Constructs a new RenderSession using the provided RenderConfig.
	 *
	 * \param config is the RenderConfig used to create the rendering session. The
	 * RenderConfig is not deleted by the destructor.
	 */
	RenderSession(const RenderConfig *config);
	~RenderSession();

	/*!
	 * \brief Returns a reference to the RenderingConfig used to create this
	 * RenderSession.
	 *
	 * \return a reference to the RenderingConfig.
	 */
	const RenderConfig &GetRenderConfig() const;

	/*!
	 * \brief Starts the rendering.
	 */
	void Start();
	/*!
	 * \brief Stops the rendering.
	 */
	void Stop();

	/*!
	 * \brief It can be used to check if the session has been started.
	 */
	bool IsStarted() const;

	/*!
	 * \brief Stops the rendering and allows to edit the Scene.
	 */
	void BeginSceneEdit();
	/*!
	 * \brief Ends the Scene editing and start the rendering again.
	 */
	void EndSceneEdit();

	/*!
	 * \brief It can be used to check if the session is in scene editing mode.
	 */
	bool IsInSceneEdit() const;

	/*!
	 * \brief Pause the rendering.
	 */
	void Pause();

	/*!
	 * \brief Resume the rendering.
	 */
	void Resume();

	/*!
	 * \brief It can be used to check if the session is in scene editing mode.
	 */
	bool IsInPause() const;

	/*!
	 * \brief It can be used to check if the rendering is over.
	 */
	bool HasDone() const;

	/*!
	 * \brief Used to wait for the end of the rendering.
	 */
	void WaitForDone() const;

	/*!
	 * \brief Used to wait for the next frame with real-time render engines like
	 * RTPATHOCL or RTBIASPATHOCL. It does nothing with other render engines.
	 */
	void WaitNewFrame();

	/*!
	 * \brief Checks if it is time to save the film according to the RenderConfig.
	 *
	 * \return true if it is time to save the Film, false otherwise.
	 */
	bool NeedPeriodicFilmSave();
	/*!
	 * \brief Returns a reference to a Film with the output of the rendering.
	 *
	 * \return the reference to the Film.
	 */
	Film &GetFilm();

	/*!
	 * \brief Updates the statistics.
	 */
	void UpdateStats();
	/*!
	 * \brief Returns a list of statistics related to the ongoing rendering. The
	 * returned Properties is granted to have content only after the first call
	 * to the UpdateStats method.
	 *
	 * \return a Properties container with the statistics.
	 */
	const luxrays::Properties &GetStats() const;

	/*!
	 * \brief Dynamic edit the definition of RenderConfig properties
	 *
	 * \param props are the Properties with the definition of: film.imagepipeline(s).*,
	 * film.radiancescales.*, film.outputs.*, film.width or film.height.
	 */
	void Parse(const luxrays::Properties &props);

	friend class Film;

private:
	const RenderConfig *renderConfig;
	Film film;

	slg::RenderSession *renderSession;
	luxrays::Properties stats;
};

}

#endif<|MERGE_RESOLUTION|>--- conflicted
+++ resolved
@@ -555,8 +555,6 @@
 		luxrays::Point *p, luxrays::Triangle *vi, luxrays::Normal *n, luxrays::UV *uv,
 		luxrays::Spectrum *cols, float *alphas);
 	/*!
-<<<<<<< HEAD
-=======
 	 * \brief Save a previously defined mesh to file system in PLY format.
 	 *
 	 * \param meshName is the name of the defined mesh to be saved.
@@ -564,7 +562,6 @@
 	 */
 	void SaveMesh(const std::string &meshName, const std::string &fileName);
 	/*!
->>>>>>> e1347d3f
 	 * \brief Defines a mesh (to be later used in one or more scene objects) starting
 	 * from the strands/hairs definition included in strandsFile.
 	 *

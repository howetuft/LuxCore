/***************************************************************************
 * Copyright 1998-2015 by authors (see AUTHORS.txt)                        *
 *                                                                         *
 *   This file is part of LuxRender.                                       *
 *                                                                         *
 * Licensed under the Apache License, Version 2.0 (the "License");         *
 * you may not use this file except in compliance with the License.        *
 * You may obtain a copy of the License at                                 *
 *                                                                         *
 *     http://www.apache.org/licenses/LICENSE-2.0                          *
 *                                                                         *
 * Unless required by applicable law or agreed to in writing, software     *
 * distributed under the License is distributed on an "AS IS" BASIS,       *
 * WITHOUT WARRANTIES OR CONDITIONS OF ANY KIND, either express or implied.*
 * See the License for the specific language governing permissions and     *
 * limitations under the License.                                          *
 ***************************************************************************/

#ifndef _LUXRAYS_EXTTRIANGLEMESH_H
#define	_LUXRAYS_EXTTRIANGLEMESH_H

#include <cassert>
#include <cstdlib>

#include <boost/lexical_cast.hpp>
#include <boost/foreach.hpp>

#include "luxrays/luxrays.h"
#include "luxrays/core/color/color.h"
#include "luxrays/core/geometry/uv.h"
#include "luxrays/core/geometry/triangle.h"
#include "luxrays/core/geometry/frame.h"
#include "luxrays/core/geometry/motionsystem.h"
#include "luxrays/core/trianglemesh.h"
#include "luxrays/utils/properties.h"

namespace luxrays {

/*
 * The inheritance scheme used here:
 * 
 *         | => TriangleMesh => |
 * Mesh => |                    |=> ExtTriangleMesh
 *         | =>      ExtMesh => |
 * 
 *         | => InstanceTriangleMesh => |
 * Mesh => |                            |=> ExtInstanceTriangleMesh
 *         | =>              ExtMesh => |
 * 
 *         | => MotionTriangleMesh => |
 * Mesh => |                          |=> ExtMotionTriangleMesh
 *         | =>            ExtMesh => |
 */
	
class ExtMesh : virtual public Mesh {
public:
	ExtMesh() { }
	virtual ~ExtMesh() { }

	virtual std::string GetName() const { return "extmesh-" + boost::lexical_cast<std::string>(this); }

	virtual bool HasNormals() const = 0;
	virtual bool HasUVs() const = 0;
	virtual bool HasColors() const = 0;
	virtual bool HasAlphas() const = 0;

	virtual Normal GetGeometryNormal(const float time, const u_int triIndex) const = 0;
	virtual Normal GetShadeNormal(const float time, const u_int triIndex, const u_int vertIndex) const = 0;
	virtual Normal GetShadeNormal(const float time, const u_int vertIndex) const = 0;
	virtual UV GetUV(const u_int vertIndex) const = 0;
	virtual Spectrum GetColor(const u_int vertIndex) const = 0;
	virtual float GetAlpha(const u_int vertIndex) const = 0;

	virtual bool GetTriBaryCoords(const float time, const u_int triIndex, const Point &hitPoint, float *b1, float *b2) const = 0;
    void GetDifferentials(const float time, const u_int triIndex, const Normal &shadeNormal,
        Vector *dpdu, Vector *dpdv,
        Normal *dndu, Normal *dndv) const;
<<<<<<< HEAD
=======
	// Note: GetLocal2World can return NULL
	virtual void GetLocal2World(const float time, luxrays::Transform &t) const = 0;
>>>>>>> e1347d3f

	virtual Normal InterpolateTriNormal(const float time, const u_int triIndex, const float b1, const float b2) const = 0;
	virtual UV InterpolateTriUV(const u_int triIndex, const float b1, const float b2) const = 0;
	virtual Spectrum InterpolateTriColor(const u_int triIndex, const float b1, const float b2) const = 0;
	virtual float InterpolateTriAlpha(const u_int triIndex, const float b1, const float b2) const = 0;

	// This can be a very expansive function to run
	virtual float GetMeshArea(const float time) const = 0;
	virtual float GetTriangleArea(const float time, const unsigned int triIndex) const = 0;
	virtual void Sample(const float time, const u_int triIndex, const float u0, const float u1,
		Point *p, float *b0, float *b1, float *b2) const = 0;

	virtual void Delete() = 0;
	virtual void WritePly(const std::string &fileName) const = 0;
};

class ExtTriangleMesh : public TriangleMesh, public ExtMesh {
public:
	ExtTriangleMesh(const u_int meshVertCount, const u_int meshTriCount,
			Point *meshVertices, Triangle *meshTris, Normal *meshNormals = NULL, UV *meshUV = NULL,
			Spectrum *meshCols = NULL, float *meshAlpha = NULL);
	~ExtTriangleMesh() { };
	virtual void Delete() {
		delete[] vertices;
		delete[] tris;
		delete[] normals;
		delete[] triNormals;
		delete[] uvs;
		delete[] cols;
		delete[] alphas;
	}

	Normal *ComputeNormals();

	virtual MeshType GetType() const { return TYPE_EXT_TRIANGLE; }

	virtual bool HasNormals() const { return normals != NULL; }
	virtual bool HasUVs() const { return uvs != NULL; }
	virtual bool HasColors() const { return cols != NULL; }
	virtual bool HasAlphas() const { return alphas != NULL; }

	virtual Normal GetGeometryNormal(const float time, const u_int triIndex) const {
		return triNormals[triIndex];
	}
	virtual Normal GetShadeNormal(const float time, const u_int triIndex, const u_int vertIndex) const { return normals[tris[triIndex].v[vertIndex]]; }
	virtual Normal GetShadeNormal(const float time, const u_int vertIndex) const { return normals[vertIndex]; }
	virtual UV GetUV(const u_int vertIndex) const { return uvs[vertIndex]; }
	virtual Spectrum GetColor(const u_int vertIndex) const { return cols[vertIndex]; }
	virtual float GetAlpha(const u_int vertIndex) const { return alphas[vertIndex]; }

	virtual bool GetTriBaryCoords(const float time, const u_int triIndex, const Point &hitPoint, float *b1, float *b2) const {
		const Triangle &tri = tris[triIndex];
		return tri.GetBaryCoords(vertices, hitPoint, b1, b2);
	}

<<<<<<< HEAD
=======
	virtual void GetLocal2World(const float time, luxrays::Transform &t) const { }

>>>>>>> e1347d3f
	virtual void ApplyTransform(const Transform &trans);

	virtual Normal InterpolateTriNormal(const float time, const u_int triIndex, const float b1, const float b2) const {
		if (!normals)
			return GetGeometryNormal(time, triIndex);
		const Triangle &tri = tris[triIndex];
		const float b0 = 1.f - b1 - b2;
		return Normalize(b0 * normals[tri.v[0]] + b1 * normals[tri.v[1]] + b2 * normals[tri.v[2]]);
	}

	virtual UV InterpolateTriUV(const u_int triIndex, const float b1, const float b2) const {
		if (uvs) {
			const Triangle &tri = tris[triIndex];
			const float b0 = 1.f - b1 - b2;
			return b0 * uvs[tri.v[0]] + b1 * uvs[tri.v[1]] + b2 * uvs[tri.v[2]];
		} else
			return UV(0.f, 0.f);
	}

	virtual Spectrum InterpolateTriColor(const u_int triIndex, const float b1, const float b2) const {
		if (cols) {
			const Triangle &tri = tris[triIndex];
			const float b0 = 1.f - b1 - b2;
			return b0 * cols[tri.v[0]] + b1 * cols[tri.v[1]] + b2 * cols[tri.v[2]];
		} else
			return Spectrum(1.f);
	}

	virtual float InterpolateTriAlpha(const u_int triIndex, const float b1, const float b2) const {
		if (alphas) {
			const Triangle &tri = tris[triIndex];
			const float b0 = 1.f - b1 - b2;
			return b0 * alphas[tri.v[0]] + b1 * alphas[tri.v[1]] + b2 * alphas[tri.v[2]];
		} else
			return 1.f;
	}

	virtual float GetMeshArea(const float time) const {
		return area;
	}
	
	virtual float GetTriangleArea(const float time, const unsigned int triIndex) const {
		return tris[triIndex].Area(vertices);
	}
	virtual void Sample(const float time, const u_int triIndex, const float u0, const float u1,
			Point *p, float *b0, float *b1, float *b2) const  {
		const Triangle &tri = tris[triIndex];
		tri.Sample(vertices, u0, u1, p, b0, b1, b2);
	}

	virtual void WritePly(const std::string &fileName) const;

	ExtTriangleMesh *Copy(Point *meshVertices, Triangle *meshTris, Normal *meshNormals, UV *meshUV,
			Spectrum *meshCols, float *meshAlpha) const;
	ExtTriangleMesh *Copy() const {
		return Copy(NULL, NULL, NULL, NULL, NULL, NULL);
	}

	static ExtTriangleMesh *LoadExtTriangleMesh(const std::string &fileName);

private:
	void Preprocess();

	Normal *normals; // Vertices normals
	Normal *triNormals; // Triangle normals
	UV *uvs; // Vertex uvs
	Spectrum *cols; // Vertex color
	float *alphas; // Vertex alpha
	float area;
};

class ExtInstanceTriangleMesh : public InstanceTriangleMesh, public ExtMesh {
public:
	ExtInstanceTriangleMesh(ExtTriangleMesh *m, const Transform &t) :  InstanceTriangleMesh(m, t) {
		// The mesh area is compute on demand and cached
		cachedArea = -1.f;
	}
	~ExtInstanceTriangleMesh() { };
	virtual void Delete() {	}

	virtual MeshType GetType() const { return TYPE_EXT_TRIANGLE_INSTANCE; }

	virtual bool HasNormals() const { return ((ExtTriangleMesh *)mesh)->HasNormals(); }
	virtual bool HasUVs() const { return ((ExtTriangleMesh *)mesh)->HasUVs(); }
	virtual bool HasColors() const { return ((ExtTriangleMesh *)mesh)->HasColors(); }
	virtual bool HasAlphas() const { return ((ExtTriangleMesh *)mesh)->HasAlphas(); }

	virtual Normal GetGeometryNormal(const float time, const u_int triIndex) const {
		return Normalize(trans * ((ExtTriangleMesh *)mesh)->GetGeometryNormal(time, triIndex));
	}
	virtual Normal GetShadeNormal(const float time, const unsigned vertIndex) const {
		return Normalize(trans * ((ExtTriangleMesh *)mesh)->GetShadeNormal(time, vertIndex));
	}
	virtual Normal GetShadeNormal(const float time, const u_int triIndex, const u_int vertIndex) const {
		return Normalize(trans * ((ExtTriangleMesh *)mesh)->GetShadeNormal(time, triIndex, vertIndex));
	}
	virtual UV GetUV(const unsigned vertIndex) const { return ((ExtTriangleMesh *)mesh)->GetUV(vertIndex); }
	virtual Spectrum GetColor(const unsigned vertIndex) const { return ((ExtTriangleMesh *)mesh)->GetColor(vertIndex); }
	virtual float GetAlpha(const unsigned vertIndex) const { return ((ExtTriangleMesh *)mesh)->GetAlpha(vertIndex); }

	virtual bool GetTriBaryCoords(const float time, const u_int triIndex, const Point &hitPoint, float *b1, float *b2) const {
		const Triangle &tri = mesh->GetTriangles()[triIndex];

		return Triangle::GetBaryCoords(GetVertex(time, tri.v[0]),
				GetVertex(time, tri.v[1]), GetVertex(time, tri.v[2]), hitPoint, b1, b2);
	}
	
	virtual void GetLocal2World(const float time, luxrays::Transform &t) const {
		t = trans;
	}

	virtual Normal InterpolateTriNormal(const float time, const u_int triIndex, const float b1, const float b2) const {
		return Normalize(trans * ((ExtTriangleMesh *)mesh)->InterpolateTriNormal(time, triIndex, b1, b2));
	}

	virtual UV InterpolateTriUV(const u_int triIndex, const float b1, const float b2) const {
		return ((ExtTriangleMesh *)mesh)->InterpolateTriUV(triIndex, b1, b2);
	}

	virtual Spectrum InterpolateTriColor(const u_int triIndex, const float b1, const float b2) const {
		return ((ExtTriangleMesh *)mesh)->InterpolateTriColor(triIndex, b1, b2);
	}
	
	virtual float InterpolateTriAlpha(const u_int triIndex, const float b1, const float b2) const {
		return ((ExtTriangleMesh *)mesh)->InterpolateTriAlpha(triIndex, b1, b2);
	}

	virtual float GetMeshArea(const float time) const {
		if (cachedArea < 0.f) {
			float area = 0.f;
			for (u_int i = 0; i < GetTotalTriangleCount(); ++i)
				area += GetTriangleArea(0.f, i);

			// Cache the result
			cachedArea = area;
		}

		return cachedArea;
	}

	virtual float GetTriangleArea(const float time, const u_int triIndex) const {
		const Triangle &tri = mesh->GetTriangles()[triIndex];

		return Triangle::Area(GetVertex(time, tri.v[0]), GetVertex(time, tri.v[1]), GetVertex(time, tri.v[2]));
	}
	virtual void Sample(const float time, const u_int triIndex, const float u0, const float u1, Point *p, float *b0, float *b1, float *b2) const  {
		((ExtTriangleMesh *)mesh)->Sample(time, triIndex, u0, u1, p , b0, b1, b2);
		*p *= trans;
	}

	virtual void WritePly(const std::string &fileName) const { ((ExtTriangleMesh *)mesh)->WritePly(fileName); }

	virtual void ApplyTransform(const Transform &t) {
		InstanceTriangleMesh::ApplyTransform(t);

		// Invalidate the cached result
		cachedArea = -1.f;
	}

	const Transform &GetTransformation() const { return trans; }
	void SetTransformation(const Transform &t) {
		trans = t;

		// Invalidate the cached result
		cachedArea = -1.f;
	}
	ExtTriangleMesh *GetExtTriangleMesh() const { return (ExtTriangleMesh *)mesh; };

private:
	mutable float cachedArea;
};

class ExtMotionTriangleMesh : public MotionTriangleMesh, public ExtMesh {
public:
	ExtMotionTriangleMesh(ExtTriangleMesh *m, const MotionSystem &ms) :
		MotionTriangleMesh(m, ms) {
		// The mesh area is compute on demand and cached
		cachedArea = -1.f;
	}
	~ExtMotionTriangleMesh() { }
	virtual void Delete() {	}

	virtual MeshType GetType() const { return TYPE_EXT_TRIANGLE_MOTION; }

	virtual bool HasNormals() const { return ((ExtTriangleMesh *)mesh)->HasNormals(); }
	virtual bool HasUVs() const { return ((ExtTriangleMesh *)mesh)->HasUVs(); }
	virtual bool HasColors() const { return ((ExtTriangleMesh *)mesh)->HasColors(); }
	virtual bool HasAlphas() const { return ((ExtTriangleMesh *)mesh)->HasAlphas(); }

	virtual Normal GetGeometryNormal(const float time, const u_int triIndex) const {
		const Matrix4x4 m = motionSystem.Sample(time);
		return Normalize(Transform(m) * ((ExtTriangleMesh *)mesh)->GetGeometryNormal(time, triIndex));
	}
	virtual Normal GetShadeNormal(const float time, const unsigned vertIndex) const {
		const Matrix4x4 m = motionSystem.Sample(time);
		return Normalize(Transform(m) * ((ExtTriangleMesh *)mesh)->GetShadeNormal(time, vertIndex));
	}
	virtual Normal GetShadeNormal(const float time, const u_int triIndex, const u_int vertIndex) const {
		const Matrix4x4 m = motionSystem.Sample(time);
		return Normalize(Transform(m) * ((ExtTriangleMesh *)mesh)->GetShadeNormal(time, triIndex, vertIndex));
	}
	virtual UV GetUV(const unsigned vertIndex) const { return ((ExtTriangleMesh *)mesh)->GetUV(vertIndex); }
	virtual Spectrum GetColor(const unsigned vertIndex) const { return ((ExtTriangleMesh *)mesh)->GetColor(vertIndex); }
	virtual float GetAlpha(const unsigned vertIndex) const { return ((ExtTriangleMesh *)mesh)->GetAlpha(vertIndex); }

	virtual bool GetTriBaryCoords(const float time, const u_int triIndex, const Point &hitPoint, float *b1, float *b2) const {
		const Triangle &tri = mesh->GetTriangles()[triIndex];

		return Triangle::GetBaryCoords(GetVertex(time, tri.v[0]),
				GetVertex(time, tri.v[1]), GetVertex(time, tri.v[2]), hitPoint, b1, b2);
	}

	virtual void GetLocal2World(const float time, luxrays::Transform &t) const {
		t = Transform(motionSystem.Sample(time));
	}

	virtual Normal InterpolateTriNormal(const float time, const u_int triIndex, const float b1, const float b2) const {
		const Matrix4x4 m = motionSystem.Sample(time);
		return Normalize(Transform(m) * ((ExtTriangleMesh *)mesh)->InterpolateTriNormal(time, triIndex, b1, b2));
	}

	virtual UV InterpolateTriUV(const u_int triIndex, const float b1, const float b2) const {
		return ((ExtTriangleMesh *)mesh)->InterpolateTriUV(triIndex, b1, b2);
	}
	
	virtual Spectrum InterpolateTriColor(const u_int triIndex, const float b1, const float b2) const {
		return ((ExtTriangleMesh *)mesh)->InterpolateTriColor(triIndex, b1, b2);
	}
	
	virtual float InterpolateTriAlpha(const u_int triIndex, const float b1, const float b2) const {
		return ((ExtTriangleMesh *)mesh)->InterpolateTriAlpha(triIndex, b1, b2);
	}

	virtual float GetMeshArea(const float time) const {
		if (cachedArea < 0.f) {
			float area = 0.f;
			for (u_int i = 0; i < GetTotalTriangleCount(); ++i)
				area += GetTriangleArea(0.f, i);

			// Cache the result
			cachedArea = area;
		}

		return cachedArea;
	}

	virtual float GetTriangleArea(const float time, const u_int triIndex) const {
		const Triangle &tri = mesh->GetTriangles()[triIndex];

		return Triangle::Area(GetVertex(time, tri.v[0]), GetVertex(time, tri.v[1]), GetVertex(time, tri.v[2]));
	}
	virtual void Sample(const float time, const u_int triIndex, const float u0, const float u1, Point *p, float *b0, float *b1, float *b2) const  {
		((ExtTriangleMesh *)mesh)->Sample(time, triIndex, u0, u1, p , b0, b1, b2);
		*p *= motionSystem.Sample(time);
	}

	virtual void WritePly(const std::string &fileName) const { ((ExtTriangleMesh *)mesh)->WritePly(fileName); }

	virtual void ApplyTransform(const Transform &t) {
		MotionTriangleMesh::ApplyTransform(t);

		// Invalidate the cached result
		cachedArea = -1.f;
	}

	const MotionSystem &GetMotionSystem() const { return motionSystem; }
	ExtTriangleMesh *GetExtTriangleMesh() const { return (ExtTriangleMesh *)mesh; };

private:
	mutable float cachedArea;
};

}

#endif	/* _LUXRAYS_EXTTRIANGLEMESH_H */<|MERGE_RESOLUTION|>--- conflicted
+++ resolved
@@ -75,11 +75,8 @@
     void GetDifferentials(const float time, const u_int triIndex, const Normal &shadeNormal,
         Vector *dpdu, Vector *dpdv,
         Normal *dndu, Normal *dndv) const;
-<<<<<<< HEAD
-=======
 	// Note: GetLocal2World can return NULL
 	virtual void GetLocal2World(const float time, luxrays::Transform &t) const = 0;
->>>>>>> e1347d3f
 
 	virtual Normal InterpolateTriNormal(const float time, const u_int triIndex, const float b1, const float b2) const = 0;
 	virtual UV InterpolateTriUV(const u_int triIndex, const float b1, const float b2) const = 0;
@@ -135,11 +132,8 @@
 		return tri.GetBaryCoords(vertices, hitPoint, b1, b2);
 	}
 
-<<<<<<< HEAD
-=======
 	virtual void GetLocal2World(const float time, luxrays::Transform &t) const { }
 
->>>>>>> e1347d3f
 	virtual void ApplyTransform(const Transform &trans);
 
 	virtual Normal InterpolateTriNormal(const float time, const u_int triIndex, const float b1, const float b2) const {

--- conflicted
+++ resolved
@@ -99,11 +99,8 @@
 	static u_int HashBin(const char *s, const size_t size);
 
 private:
-<<<<<<< HEAD
-=======
 	boost::filesystem::path GetCacheDir(const std::string &applicationName) const;
 
->>>>>>> e1347d3f
 	std::string appName;
 };
 

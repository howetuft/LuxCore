/***************************************************************************
 * Copyright 1998-2020 by authors (see AUTHORS.txt)                        *
 *                                                                         *
 *   This file is part of LuxCoreRender.                                   *
 *                                                                         *
 * Licensed under the Apache License, Version 2.0 (the "License");         *
 * you may not use this file except in compliance with the License.        *
 * You may obtain a copy of the License at                                 *
 *                                                                         *
 *     http://www.apache.org/licenses/LICENSE-2.0                          *
 *                                                                         *
 * Unless required by applicable law or agreed to in writing, software     *
 * distributed under the License is distributed on an "AS IS" BASIS,       *
 * WITHOUT WARRANTIES OR CONDITIONS OF ANY KIND, either express or implied.*
 * See the License for the specific language governing permissions and     *
 * limitations under the License.                                          *
 ***************************************************************************/

#ifndef _SLG_TILEPATHOCL_H
#define	_SLG_TILEPATHOCL_H

#if !defined(LUXRAYS_DISABLE_OPENCL)

#include <vector>

#include "slg/engines/tilepathcpu/tilepathcpu.h"
#include "slg/engines/pathoclbase/pathoclbase.h"

namespace slg {

class TilePathOCLRenderEngine;

//------------------------------------------------------------------------------
// Tile path tracing GPU-only render threads
//------------------------------------------------------------------------------

class TilePathOCLRenderThread : public PathOCLBaseOCLRenderThread {
public:
	TilePathOCLRenderThread(const u_int index, luxrays::HardwareIntersectionDevice *device,
			TilePathOCLRenderEngine *re);
	virtual ~TilePathOCLRenderThread();

	friend class TilePathOCLRenderEngine;

protected:
<<<<<<< HEAD
	void UpdateSamplerData(const TileWork &tileWork, const u_int index);
=======
	void UpdateSamplerData(const TileWork &tileWork,
			slg::ocl::TilePathSamplerSharedData &samplerData);
>>>>>>> 1e5801c6

	virtual void GetThreadFilmSize(u_int *filmWidth, u_int *filmHeight, u_int *filmSubRegion);
	virtual void RenderThreadImpl();
	
<<<<<<< HEAD
	void RenderTileWork(const TileWork &tileWork, const u_int filmIndex);

	std::vector<slg::ocl::TilePathSamplerSharedData> samplerDatas;
=======
	void RenderTileWork(const TileWork &tileWork,
			slg::ocl::TilePathSamplerSharedData &samplerData,
			const u_int filmIndex);
>>>>>>> 1e5801c6
};

//------------------------------------------------------------------------------
// Tile path tracing native render threads
//------------------------------------------------------------------------------

class TilePathNativeRenderThread : public PathOCLBaseNativeRenderThread {
public:
	TilePathNativeRenderThread(const u_int index, luxrays::NativeIntersectionDevice *device,
			TilePathOCLRenderEngine *re);
	virtual ~TilePathNativeRenderThread();

	friend class TilePathOCLRenderEngine;

protected:
	virtual void StartRenderThread();
	virtual void RenderThreadImpl();

	void SampleGrid(luxrays::RandomGenerator *rndGen, const u_int size,
		const u_int ix, const u_int iy, float *u0, float *u1) const;
	void RenderTile(const Tile *tile, const u_int filmIndex);


	Film *tileFilm;
};

//------------------------------------------------------------------------------
// Tile path tracing 100% OpenCL render engine
//------------------------------------------------------------------------------

class TilePathOCLRenderEngine : public PathOCLBaseRenderEngine {
public:
	TilePathOCLRenderEngine(const RenderConfig *cfg, const bool supportsNativeThreads);
	virtual ~TilePathOCLRenderEngine();

	virtual RenderEngineType GetType() const { return GetObjectType(); }
	virtual std::string GetTag() const { return GetObjectTag(); }

	void GetPendingTiles(std::deque<const Tile *> &tiles) { return tileRepository->GetPendingTiles(tiles); }
	void GetNotConvergedTiles(std::deque<const Tile *> &tiles) { return tileRepository->GetNotConvergedTiles(tiles); }
	void GetConvergedTiles(std::deque<const Tile *> &tiles) { return tileRepository->GetConvergedTiles(tiles); }
	u_int GetTileWidth() const { return tileRepository->tileWidth; }
	u_int GetTileHeight() const { return tileRepository->tileHeight; }

	virtual RenderState *GetRenderState();

	//--------------------------------------------------------------------------
	// Static methods used by RenderEngineRegistry
	//--------------------------------------------------------------------------

	static RenderEngineType GetObjectType() { return TILEPATHOCL; }
	static std::string GetObjectTag() { return "TILEPATHOCL"; }
	static luxrays::Properties ToProperties(const luxrays::Properties &cfg);
	static RenderEngine *FromProperties(const RenderConfig *rcfg);

	friend class TilePathOCLRenderThread;
	friend class TilePathNativeRenderThread;

	// Samples settings
	u_int aaSamples;

	u_int maxTilePerDevice;

protected:
	static const luxrays::Properties &GetDefaultProps();

	virtual PathOCLBaseOCLRenderThread *CreateOCLThread(const u_int index,
		luxrays::HardwareIntersectionDevice *device);
	virtual PathOCLBaseNativeRenderThread *CreateNativeThread(const u_int index,
			luxrays::NativeIntersectionDevice *device);

	virtual void StartLockLess();
	virtual void StopLockLess();
	virtual void EndSceneEditLockLess(const EditActionList &editActions);
	virtual void UpdateFilmLockLess() { }
	virtual void UpdateCounters();

	void InitTaskCount();
	void InitTileRepository();

	TileRepository *tileRepository;
};

}

#endif

#endif	/* _SLG_TILEPATHOCL_H */<|MERGE_RESOLUTION|>--- conflicted
+++ resolved
@@ -43,25 +43,15 @@
 	friend class TilePathOCLRenderEngine;
 
 protected:
-<<<<<<< HEAD
-	void UpdateSamplerData(const TileWork &tileWork, const u_int index);
-=======
 	void UpdateSamplerData(const TileWork &tileWork,
 			slg::ocl::TilePathSamplerSharedData &samplerData);
->>>>>>> 1e5801c6
 
 	virtual void GetThreadFilmSize(u_int *filmWidth, u_int *filmHeight, u_int *filmSubRegion);
 	virtual void RenderThreadImpl();
 	
-<<<<<<< HEAD
-	void RenderTileWork(const TileWork &tileWork, const u_int filmIndex);
-
-	std::vector<slg::ocl::TilePathSamplerSharedData> samplerDatas;
-=======
 	void RenderTileWork(const TileWork &tileWork,
 			slg::ocl::TilePathSamplerSharedData &samplerData,
 			const u_int filmIndex);
->>>>>>> 1e5801c6
 };
 
 //------------------------------------------------------------------------------

#line 2 "patchocl_kernels_micro.cl"

/***************************************************************************
 * Copyright 1998-2015 by authors (see AUTHORS.txt)                        *
 *                                                                         *
 *   This file is part of LuxRender.                                       *
 *                                                                         *
 * Licensed under the Apache License, Version 2.0 (the "License");         *
 * you may not use this file except in compliance with the License.        *
 * You may obtain a copy of the License at                                 *
 *                                                                         *
 *     http://www.apache.org/licenses/LICENSE-2.0                          *
 *                                                                         *
 * Unless required by applicable law or agreed to in writing, software     *
 * distributed under the License is distributed on an "AS IS" BASIS,       *
 * WITHOUT WARRANTIES OR CONDITIONS OF ANY KIND, either express or implied.*
 * See the License for the specific language governing permissions and     *
 * limitations under the License.                                          *
 ***************************************************************************/

//------------------------------------------------------------------------------
// AdvancePaths (Micro-Kernels)
//------------------------------------------------------------------------------

//------------------------------------------------------------------------------
// Evaluation of the Path finite state machine.
//
// From: MK_RT_NEXT_VERTEX
// To: MK_HIT_NOTHING or MK_HIT_OBJECT or MK_RT_NEXT_VERTEX
//------------------------------------------------------------------------------

__kernel __attribute__((work_group_size_hint(64, 1, 1))) void AdvancePaths_MK_RT_NEXT_VERTEX(
		KERNEL_ARGS
		) {
	const size_t gid = get_global_id(0);

#if defined(PARAM_FILM_CHANNELS_HAS_RAYCOUNT)
	// This has to be done by the first kernel to run after RT kernel
	samples[gid].result.rayCount += 1;
#endif

	// Read the path state
	__global GPUTaskState *taskState = &tasksState[gid];
	PathState pathState = taskState->state;
	if (pathState != MK_RT_NEXT_VERTEX)
		return;

	//--------------------------------------------------------------------------
	// Start of variables setup
	//--------------------------------------------------------------------------

	// Initialize image maps page pointer table
	INIT_IMAGEMAPS_PAGES

	//--------------------------------------------------------------------------
	// End of variables setup
	//--------------------------------------------------------------------------

	float3 connectionThroughput;
	const bool continueToTrace = Scene_Intersect(
#if defined(PARAM_HAS_VOLUMES)
			&pathVolInfos[gid],
			&tasks[gid].tmpHitPoint,
#endif
#if defined(PARAM_HAS_PASSTHROUGH)
			taskState->bsdf.hitPoint.passThroughEvent,
#endif
			&rays[gid], &rayHits[gid], &taskState->bsdf,
			&connectionThroughput, VLOAD3F(taskState->throughput.c),
			&samples[gid].result,
			// BSDF_Init parameters
			meshDescs,
			sceneObjs,
#if (PARAM_TRIANGLE_LIGHT_COUNT > 0)
			meshTriLightDefsOffset,
#endif
			vertices,
#if defined(PARAM_HAS_NORMALS_BUFFER)
			vertNormals,
#endif
#if defined(PARAM_HAS_UVS_BUFFER)
			vertUVs,
#endif
#if defined(PARAM_HAS_COLS_BUFFER)
			vertCols,
#endif
#if defined(PARAM_HAS_ALPHAS_BUFFER)
			vertAlphas,
#endif
			triangles
			MATERIALS_PARAM
			);
	VSTORE3F(connectionThroughput * VLOAD3F(taskState->throughput.c), taskState->throughput.c);

	// If continueToTrace, there is nothing to do, just keep the same state
	if (!continueToTrace) {
		const bool rayMiss = (rayHits[gid].meshIndex == NULL_INDEX);
		taskState->state = rayMiss ? MK_HIT_NOTHING : MK_HIT_OBJECT;
	}
#if defined(PARAM_HAS_PASSTHROUGH)
	else {
		// I generate a new random variable starting from the previous one. I'm
		// not really sure about the kind of correlation introduced by this
		// trick.
		taskState->bsdf.hitPoint.passThroughEvent = fabs(taskState->bsdf.hitPoint.passThroughEvent - .5f) * 2.f;
	}
#endif
}

//------------------------------------------------------------------------------
// Evaluation of the Path finite state machine.
//
// From: MK_HIT_NOTHING
// To: MK_SPLAT_SAMPLE
//------------------------------------------------------------------------------

__kernel __attribute__((work_group_size_hint(64, 1, 1))) void AdvancePaths_MK_HIT_NOTHING(
		KERNEL_ARGS
		) {
	const size_t gid = get_global_id(0);

	// Read the path state
	__global GPUTaskState *taskState = &tasksState[gid];
	PathState pathState = taskState->state;
	if (pathState != MK_HIT_NOTHING)
		return;

	//--------------------------------------------------------------------------
	// Start of variables setup
	//--------------------------------------------------------------------------

	__global GPUTaskDirectLight *taskDirectLight = &tasksDirectLight[gid];
	__global Sample *sample = &samples[gid];

	// Initialize image maps page pointer table
	INIT_IMAGEMAPS_PAGES

	//--------------------------------------------------------------------------
	// End of variables setup
	//--------------------------------------------------------------------------

	// Nothing was hit, add environmental lights radiance

#if defined(PARAM_HAS_ENVLIGHTS)
#if defined(PARAM_FORCE_BLACK_BACKGROUND)
	if (!sample->result.passThroughPath)
#endif
		DirectHitInfiniteLight(
				taskDirectLight->lastBSDFEvent,
				&taskState->throughput,
				VLOAD3F(&rays[gid].d.x), taskDirectLight->lastPdfW,
				&samples[gid].result
				LIGHTS_PARAM);
#endif

	if (taskState->pathVertexCount == 1) {
<<<<<<< HEAD
		__global Sample *sample = &samples[gid];

=======
>>>>>>> e1347d3f
#if defined(PARAM_FILM_CHANNELS_HAS_ALPHA)
		sample->result.alpha = 0.f;
#endif
#if defined(PARAM_FILM_CHANNELS_HAS_DEPTH)
		sample->result.depth = INFINITY;
#endif
#if defined(PARAM_FILM_CHANNELS_HAS_POSITION)
		sample->result.position.x = INFINITY;
		sample->result.position.y = INFINITY;
		sample->result.position.z = INFINITY;
#endif
#if defined(PARAM_FILM_CHANNELS_HAS_GEOMETRY_NORMAL)
		sample->result.geometryNormal.x = INFINITY;
		sample->result.geometryNormal.y = INFINITY;
		sample->result.geometryNormal.z = INFINITY;
#endif
#if defined(PARAM_FILM_CHANNELS_HAS_SHADING_NORMAL)
		sample->result.shadingNormal.x = INFINITY;
		sample->result.shadingNormal.y = INFINITY;
		sample->result.shadingNormal.z = INFINITY;
#endif
#if defined(PARAM_FILM_CHANNELS_HAS_MATERIAL_ID)
		sample->result.materialID = NULL_INDEX;
#endif
#if defined(PARAM_FILM_CHANNELS_HAS_OBJECT_ID)
		sample->result.objectID = NULL_INDEX;
#endif
#if defined(PARAM_FILM_CHANNELS_HAS_UV)
		sample->result.uv.u = INFINITY;
		sample->result.uv.v = INFINITY;
#endif
	}

	taskState->state = MK_SPLAT_SAMPLE;
}

//------------------------------------------------------------------------------
// Evaluation of the Path finite state machine.
//
// From: MK_HIT_OBJECT
// To: MK_DL_ILLUMINATE or MK_SPLAT_SAMPLE
//------------------------------------------------------------------------------

__kernel __attribute__((work_group_size_hint(64, 1, 1))) void AdvancePaths_MK_HIT_OBJECT(
		KERNEL_ARGS
		) {
	const size_t gid = get_global_id(0);

	// Read the path state
	__global GPUTaskState *taskState = &tasksState[gid];
	PathState pathState = taskState->state;
	if (pathState != MK_HIT_OBJECT)
		return;

	//--------------------------------------------------------------------------
	// Start of variables setup
	//--------------------------------------------------------------------------

	__global BSDF *bsdf = &taskState->bsdf;
	__global Sample *sample = &samples[gid];

	//--------------------------------------------------------------------------
	// End of variables setup
	//--------------------------------------------------------------------------

	// Something was hit

	if (taskState->pathVertexCount == 1) {
#if defined(PARAM_FILM_CHANNELS_HAS_ALPHA)
		sample->result.alpha = 1.f;
#endif
#if defined(PARAM_FILM_CHANNELS_HAS_DEPTH)
		sample->result.depth = rayHits[gid].t;
#endif
#if defined(PARAM_FILM_CHANNELS_HAS_POSITION)
		sample->result.position = bsdf->hitPoint.p;
#endif
#if defined(PARAM_FILM_CHANNELS_HAS_GEOMETRY_NORMAL)
		sample->result.geometryNormal = bsdf->hitPoint.geometryN;
#endif
#if defined(PARAM_FILM_CHANNELS_HAS_SHADING_NORMAL)
		sample->result.shadingNormal = bsdf->hitPoint.shadeN;
#endif
#if defined(PARAM_FILM_CHANNELS_HAS_MATERIAL_ID)
		// Initialize image maps page pointer table
		INIT_IMAGEMAPS_PAGES

		sample->result.materialID = BSDF_GetMaterialID(bsdf
				MATERIALS_PARAM);
#endif
#if defined(PARAM_FILM_CHANNELS_HAS_OBJECT_ID)
		sample->result.objectID = BSDF_GetObjectID(bsdf, sceneObjs);
#endif
#if defined(PARAM_FILM_CHANNELS_HAS_UV)
		sample->result.uv = bsdf->hitPoint.uv;
#endif
	}

#if (PARAM_TRIANGLE_LIGHT_COUNT > 0)
	// Check if it is a light source (note: I can hit only triangle area light sources)
	if (BSDF_IsLightSource(bsdf)) {
		__global GPUTaskDirectLight *taskDirectLight = &tasksDirectLight[gid];

		// Initialize image maps page pointer table
		INIT_IMAGEMAPS_PAGES

		DirectHitFiniteLight(
				taskDirectLight->lastBSDFEvent,
				&taskState->throughput,
				rayHits[gid].t, bsdf, taskDirectLight->lastPdfW,
				&sample->result
				LIGHTS_PARAM);
	}
#endif

	// Check if this is the last path vertex (but not also the first)
	//
	// I handle as a special case when the path vertex is both the first
	// and the last: I do direct light sampling without MIS.
	taskState->state = (sample->result.lastPathVertex && !sample->result.firstPathVertex) ?
		MK_SPLAT_SAMPLE : MK_DL_ILLUMINATE;
}

//------------------------------------------------------------------------------
// Evaluation of the Path finite state machine.
//
// From: MK_RT_DL
// To: MK_SPLAT_SAMPLE or MK_GENERATE_NEXT_VERTEX_RAY
//------------------------------------------------------------------------------

__kernel __attribute__((work_group_size_hint(64, 1, 1))) void AdvancePaths_MK_RT_DL(
		KERNEL_ARGS
		) {
	const size_t gid = get_global_id(0);

	// Read the path state
	__global GPUTask *task = &tasks[gid];
	__global GPUTaskState *taskState = &tasksState[gid];
	PathState pathState = taskState->state;
	if (pathState != MK_RT_DL)
		return;

 	//--------------------------------------------------------------------------
	// Start of variables setup
	//--------------------------------------------------------------------------

	__global GPUTaskDirectLight *taskDirectLight = &tasksDirectLight[gid];

	// Initialize image maps page pointer table
	INIT_IMAGEMAPS_PAGES
	
	//--------------------------------------------------------------------------
	// End of variables setup
	//--------------------------------------------------------------------------

	float3 connectionThroughput = WHITE;
#if defined(PARAM_HAS_PASSTHROUGH) || defined(PARAM_HAS_VOLUMES)
	const bool continueToTrace =
		Scene_Intersect(
#if defined(PARAM_HAS_VOLUMES)
			&directLightVolInfos[gid],
			&task->tmpHitPoint,
#endif
#if defined(PARAM_HAS_PASSTHROUGH)
			taskDirectLight->rayPassThroughEvent,
#endif
			&rays[gid], &rayHits[gid], &task->tmpBsdf,
			&connectionThroughput, WHITE,
			NULL,
			// BSDF_Init parameters
			meshDescs,
			sceneObjs,
#if (PARAM_TRIANGLE_LIGHT_COUNT > 0)
			meshTriLightDefsOffset,
#endif
			vertices,
#if defined(PARAM_HAS_NORMALS_BUFFER)
			vertNormals,
#endif
#if defined(PARAM_HAS_UVS_BUFFER)
			vertUVs,
#endif
#if defined(PARAM_HAS_COLS_BUFFER)
			vertCols,
#endif
#if defined(PARAM_HAS_ALPHAS_BUFFER)
			vertAlphas,
#endif
			triangles
			MATERIALS_PARAM
			);
	VSTORE3F(connectionThroughput * VLOAD3F(taskDirectLight->illumInfo.lightRadiance.c), taskDirectLight->illumInfo.lightRadiance.c);
#if defined(PARAM_FILM_CHANNELS_HAS_IRRADIANCE)
	VSTORE3F(connectionThroughput * VLOAD3F(taskDirectLight->illumInfo.lightIrradiance.c), taskDirectLight->illumInfo.lightIrradiance.c);
#endif
#else
	const bool continueToTrace = false;
#endif

	const bool rayMiss = (rayHits[gid].meshIndex == NULL_INDEX);

	// If continueToTrace, there is nothing to do, just keep the same state
	if (!continueToTrace) {
		__global Sample *sample = &samples[gid];

		if (rayMiss) {
			// Nothing was hit, the light source is visible

			__global BSDF *bsdf = &taskState->bsdf;

			if (!BSDF_IsShadowCatcher(bsdf MATERIALS_PARAM)) {
				const float3 lightRadiance = VLOAD3F(taskDirectLight->illumInfo.lightRadiance.c);
				SampleResult_AddDirectLight(&sample->result, taskDirectLight->illumInfo.lightID,
						BSDF_GetEventTypes(bsdf
							MATERIALS_PARAM),
						VLOAD3F(taskState->throughput.c), lightRadiance,
						1.f);

#if defined(PARAM_FILM_CHANNELS_HAS_IRRADIANCE)
				// The first path vertex is not handled by AddDirectLight(). This is valid
				// for irradiance AOV only if it is not a SPECULAR material.
				//
				// Note: irradiance samples the light sources only here (i.e. no
				// direct hit, no MIS, it would be useless)
				if ((sample->result.firstPathVertex) && !(BSDF_GetEventTypes(bsdf
							MATERIALS_PARAM) & SPECULAR)) {
					const float3 irradiance = (M_1_PI_F * fabs(dot(
								VLOAD3F(&bsdf.hitPoint.shadeN.x),
								VLOAD3F(&rays[gid].d.x)))) *
							VLOAD3F(taskDirectLight->illumInfo.lightIrradiance.c);
					VSTORE3F(irradiance, sample->result.irradiance.c);
				}
#endif
			}

			taskDirectLight->isLightVisible = true;
		}

		// Check if this is the last path vertex
		if (sample->result.lastPathVertex)
			pathState = MK_SPLAT_SAMPLE;
		else
			pathState = MK_GENERATE_NEXT_VERTEX_RAY;

		// Save the state
		taskState->state = pathState;
	}
#if defined(PARAM_HAS_PASSTHROUGH)
	else {
		// I generate a new random variable starting from the previous one. I'm
		// not really sure about the kind of correlation introduced by this
		// trick.
		taskDirectLight->rayPassThroughEvent = fabs(taskDirectLight->rayPassThroughEvent - .5f) * 2.f;
	}
#endif
}

//------------------------------------------------------------------------------
// Evaluation of the Path finite state machine.
//
// From: MK_DL_ILLUMINATE
// To: MK_DL_SAMPLE_BSDF or MK_GENERATE_NEXT_VERTEX_RAY
//------------------------------------------------------------------------------

__kernel __attribute__((work_group_size_hint(64, 1, 1))) void AdvancePaths_MK_DL_ILLUMINATE(
		KERNEL_ARGS
		) {
	const size_t gid = get_global_id(0);

	// Read the path state
	__global GPUTask *task = &tasks[gid];
	__global GPUTaskState *taskState = &tasksState[gid];
	if (taskState->state != MK_DL_ILLUMINATE)
		return;

 	//--------------------------------------------------------------------------
	// Start of variables setup
	//--------------------------------------------------------------------------

	const uint pathVertexCount = taskState->pathVertexCount;

	__global BSDF *bsdf = &taskState->bsdf;

	__global Sample *sample = &samples[gid];
	__global float *sampleData = Sampler_GetSampleData(sample, samplesData);
	__global float *sampleDataPathBase = Sampler_GetSampleDataPathBase(sample, sampleData);
#if (PARAM_SAMPLER_TYPE != 0)
	// Used by Sampler_GetSamplePathVertex() macro
	__global float *sampleDataPathVertexBase = Sampler_GetSampleDataPathVertex(
			sample, sampleDataPathBase, pathVertexCount);
#endif

	// Read the seed
	Seed seedValue = task->seed;
	// This trick is required by Sampler_GetSample() macro
	Seed *seed = &seedValue;

	__global GPUTaskDirectLight *taskDirectLight = &tasksDirectLight[gid];

	// Initialize image maps page pointer table
	INIT_IMAGEMAPS_PAGES
	
	//--------------------------------------------------------------------------
	// End of variables setup
	//--------------------------------------------------------------------------

	// It will set eventually to true if the light is visible
	taskDirectLight->isLightVisible = false;

	if (!BSDF_IsDelta(bsdf
			MATERIALS_PARAM) &&
			DirectLight_Illuminate(
#if defined(PARAM_HAS_INFINITELIGHTS)
				worldCenterX, worldCenterY, worldCenterZ, worldRadius,
#endif
#if (PARAM_TRIANGLE_LIGHT_COUNT > 0)
				&task->tmpHitPoint,
#endif
				Sampler_GetSamplePathVertex(pathVertexCount, IDX_DIRECTLIGHT_X),
				Sampler_GetSamplePathVertex(pathVertexCount, IDX_DIRECTLIGHT_Y),
				Sampler_GetSamplePathVertex(pathVertexCount, IDX_DIRECTLIGHT_Z),
#if defined(PARAM_HAS_PASSTHROUGH)
				Sampler_GetSamplePathVertex(pathVertexCount, IDX_DIRECTLIGHT_W),
#endif
				VLOAD3F(&bsdf->hitPoint.p.x), &taskDirectLight->illumInfo
				LIGHTS_PARAM)) {
		// I have now to evaluate the BSDF
		taskState->state = MK_DL_SAMPLE_BSDF;
	} else {
		// No shadow ray to trace, move to the next vertex ray
		// however, I have to Check if this is the last path vertex
		taskState->state = (sample->result.lastPathVertex) ? MK_SPLAT_SAMPLE : MK_GENERATE_NEXT_VERTEX_RAY;
	}

	//--------------------------------------------------------------------------

	// Save the seed
	task->seed = seedValue;
}

//------------------------------------------------------------------------------
// Evaluation of the Path finite state machine.
//
// From: MK_DL_SAMPLE_BSDF
// To: MK_GENERATE_NEXT_VERTEX_RAY or MK_RT_DL or MK_SPLAT_SAMPLE
//------------------------------------------------------------------------------

__kernel __attribute__((work_group_size_hint(64, 1, 1))) void AdvancePaths_MK_DL_SAMPLE_BSDF(
		KERNEL_ARGS
		) {
	const size_t gid = get_global_id(0);

	// Read the path state
	__global GPUTaskState *taskState = &tasksState[gid];
	PathState pathState = taskState->state;
	if (pathState != MK_DL_SAMPLE_BSDF)
		return;

 	//--------------------------------------------------------------------------
	// Start of variables setup
	//--------------------------------------------------------------------------

	const uint pathVertexCount = taskState->pathVertexCount;
	__global Sample *sample = &samples[gid];

	// Initialize image maps page pointer table
	INIT_IMAGEMAPS_PAGES
	
	//--------------------------------------------------------------------------
	// End of variables setup
	//--------------------------------------------------------------------------

	if (DirectLight_BSDFSampling(
			&tasksDirectLight[gid].illumInfo,
			rays[gid].time, sample->result.lastPathVertex, taskState->pathVertexCount,
			&taskState->bsdf,
			&rays[gid]
			LIGHTS_PARAM)) {
#if defined(PARAM_HAS_PASSTHROUGH)
		__global float *sampleData = Sampler_GetSampleData(sample, samplesData);
		__global float *sampleDataPathBase = Sampler_GetSampleDataPathBase(sample, sampleData);
#if (PARAM_SAMPLER_TYPE != 0)
		// Used by Sampler_GetSamplePathVertex() macro
		__global float *sampleDataPathVertexBase = Sampler_GetSampleDataPathVertex(
				sample, sampleDataPathBase, pathVertexCount);
#endif
		__global GPUTask *task = &tasks[gid];
		Seed seedValue = task->seed;
		// This trick is required by Sampler_GetSample() macro
		Seed *seed = &seedValue;


		// Initialize the pass-through event for the shadow ray
		tasksDirectLight[gid].rayPassThroughEvent = Sampler_GetSamplePathVertex(pathVertexCount, IDX_DIRECTLIGHT_A);
		
		// Save the seed
		task->seed = seedValue;
#endif
#if defined(PARAM_HAS_VOLUMES)
		// Make a copy of current PathVolumeInfo for tracing the
		// shadow ray
		directLightVolInfos[gid] = pathVolInfos[gid];
#endif
		// I have to trace the shadow ray
		taskState->state = MK_RT_DL;
	} else {
		// No shadow ray to trace, move to the next vertex ray
		// however, I have to check if this is the last path vertex
		taskState->state = (sample->result.lastPathVertex) ? MK_SPLAT_SAMPLE : MK_GENERATE_NEXT_VERTEX_RAY;
	}
}

//------------------------------------------------------------------------------
// Evaluation of the Path finite state machine.
//
// From: MK_GENERATE_NEXT_VERTEX_RAY
// To: MK_SPLAT_SAMPLE or MK_RT_NEXT_VERTEX
//------------------------------------------------------------------------------

__kernel __attribute__((work_group_size_hint(64, 1, 1))) void AdvancePaths_MK_GENERATE_NEXT_VERTEX_RAY(
		KERNEL_ARGS
		) {
	const size_t gid = get_global_id(0);

	// Read the path state
	__global GPUTask *task = &tasks[gid];
	__global GPUTaskState *taskState = &tasksState[gid];
	PathState pathState = taskState->state;
	if (pathState != MK_GENERATE_NEXT_VERTEX_RAY)
		return;

 	//--------------------------------------------------------------------------
	// Start of variables setup
	//--------------------------------------------------------------------------

	uint pathVertexCount = taskState->pathVertexCount;

	__global BSDF *bsdf = &taskState->bsdf;

	__global Sample *sample = &samples[gid];
	__global float *sampleData = Sampler_GetSampleData(sample, samplesData);
	__global float *sampleDataPathBase = Sampler_GetSampleDataPathBase(sample, sampleData);
#if (PARAM_SAMPLER_TYPE != 0)
	// Used by Sampler_GetSamplePathVertex() macro
	__global float *sampleDataPathVertexBase = Sampler_GetSampleDataPathVertex(
			sample, sampleDataPathBase, pathVertexCount);
#endif

	// Read the seed
	Seed seedValue = task->seed;
	// This trick is required by Sampler_GetSample() macro
	Seed *seed = &seedValue;

	// Initialize image maps page pointer table
	INIT_IMAGEMAPS_PAGES

	__global Ray *ray = &rays[gid];
	
	//--------------------------------------------------------------------------
	// End of variables setup
	//--------------------------------------------------------------------------

	// Sample the BSDF
	float3 sampledDir;
	float lastPdfW;
	float cosSampledDir;
	BSDFEvent event;
	float3 bsdfSample;

	if (BSDF_IsShadowCatcher(bsdf MATERIALS_PARAM) && tasksDirectLight[gid].isLightVisible) {
		bsdfSample = BSDF_ShadowCatcherSample(bsdf,
				&sampledDir, &lastPdfW, &cosSampledDir, &event
				MATERIALS_PARAM);

#if defined(PARAM_FILM_CHANNELS_HAS_ALPHA)
		if (sample->result.firstPathVertex) {
			// In this case I have also to set the value of the alpha channel to 0.0
			sample->result.alpha = 0.f;
		}
#endif
	} else {
		bsdfSample = BSDF_Sample(bsdf,
				Sampler_GetSamplePathVertex(pathVertexCount, IDX_BSDF_X),
				Sampler_GetSamplePathVertex(pathVertexCount, IDX_BSDF_Y),
				&sampledDir, &lastPdfW, &cosSampledDir, &event, ALL
				MATERIALS_PARAM);

<<<<<<< HEAD
	const float3 bsdfSample = BSDF_Sample(bsdf,
			Sampler_GetSamplePathVertex(pathVertexCount, IDX_BSDF_X),
			Sampler_GetSamplePathVertex(pathVertexCount, IDX_BSDF_Y),
			&sampledDir, &lastPdfW, &cosSampledDir, &event, ALL
			MATERIALS_PARAM);
=======
		sample->result.passThroughPath = false;
	}
>>>>>>> e1347d3f

	// Russian Roulette
	const bool rrEnabled = (pathVertexCount >= PARAM_RR_DEPTH);
	const float rrProb = rrEnabled ? RussianRouletteProb(bsdfSample) : 1.f;
	const bool rrContinuePath = !rrEnabled || !(rrProb < Sampler_GetSamplePathVertex(pathVertexCount, IDX_RR));

	// Max. path depth
	const bool maxPathDepth = (pathVertexCount >= PARAM_MAX_PATH_DEPTH);

	const bool continuePath = !Spectrum_IsBlack(bsdfSample) && rrContinuePath && !maxPathDepth;
	if (continuePath) {
		float3 throughputFactor = WHITE;

		// RR increases path contribution
		throughputFactor /= rrProb;
		// PDF clamping (or better: scaling)
		const float pdfFactor = (event & SPECULAR) ? 1.f : min(1.f, lastPdfW / PARAM_PDF_CLAMP_VALUE);
		throughputFactor *= bsdfSample * pdfFactor;

		VSTORE3F(throughputFactor * VLOAD3F(taskState->throughput.c), taskState->throughput.c);

#if defined(PARAM_FILM_CHANNELS_HAS_IRRADIANCE)
		// This is valid for irradiance AOV only if it is not a SPECULAR material and
		// first path vertex. Set or update sampleResult.irradiancePathThroughput
		if (sample->result.firstPathVertex) {
			if (!(BSDF_GetEventTypes(&taskState->bsdf
						MATERIALS_PARAM) & SPECULAR))
				VSTORE3F(M_1_PI_F * fabs(dot(
						VLOAD3F(&bsdf->hitPoint.shadeN.x),
						sampledDir)) / rrProb,
						sample->result.irradiancePathThroughput.c);
			else
				VSTORE3F(BLACK, sample->result.irradiancePathThroughput.c);
		} else
			VSTORE3F(throughputFactor * VLOAD3F(sample->result.irradiancePathThroughput.c), sample->result.irradiancePathThroughput.c);
#endif

#if defined(PARAM_HAS_VOLUMES)
		// Update volume information
		PathVolumeInfo_Update(&pathVolInfos[gid], event, bsdf
				MATERIALS_PARAM);
#endif

		Ray_Init2(ray, VLOAD3F(&bsdf->hitPoint.p.x), sampledDir, ray->time);

		++pathVertexCount;
		sample->result.firstPathVertex = false;
		sample->result.lastPathVertex = (pathVertexCount == PARAM_MAX_PATH_DEPTH);

		if (sample->result.firstPathVertex)
			sample->result.firstPathVertexEvent = event;

		taskState->pathVertexCount = pathVertexCount;
		tasksDirectLight[gid].lastBSDFEvent = event;
		tasksDirectLight[gid].lastPdfW = lastPdfW;
#if defined(PARAM_HAS_PASSTHROUGH)
		// This is a bit tricky. I store the passThroughEvent in the BSDF
		// before of the initialization because it can be use during the
		// tracing of next path vertex ray.

		// This sampleDataPathVertexBase is used inside Sampler_GetSamplePathVertex() macro
		__global float *sampleDataPathVertexBase = Sampler_GetSampleDataPathVertex(
			sample, sampleDataPathBase, pathVertexCount);
		taskState->bsdf.hitPoint.passThroughEvent = Sampler_GetSamplePathVertex(pathVertexCount, IDX_PASSTHROUGH);
#endif

		pathState = MK_RT_NEXT_VERTEX;
	} else
		pathState = MK_SPLAT_SAMPLE;

	// Save the state
	taskState->state = pathState;

	//--------------------------------------------------------------------------

	// Save the seed
	task->seed = seedValue;
}

//------------------------------------------------------------------------------
// Evaluation of the Path finite state machine.
//
// From: MK_SPLAT_SAMPLE
// To: MK_NEXT_SAMPLE
//------------------------------------------------------------------------------

__kernel __attribute__((work_group_size_hint(64, 1, 1))) void AdvancePaths_MK_SPLAT_SAMPLE(
		KERNEL_ARGS
		) {
	const size_t gid = get_global_id(0);

	// Read the path state
	__global GPUTask *task = &tasks[gid];
	__global GPUTaskState *taskState = &tasksState[gid];
	PathState pathState = taskState->state;
	if (pathState != MK_SPLAT_SAMPLE)
		return;

	//--------------------------------------------------------------------------
	// Start of variables setup
	//--------------------------------------------------------------------------

	__global Sample *sample = &samples[gid];
	__global float *sampleData = Sampler_GetSampleData(sample, samplesData);

	// Read the seed
	Seed seedValue = task->seed;
	
	//--------------------------------------------------------------------------
	// End of variables setup
	//--------------------------------------------------------------------------

	// Initialize Film radiance group pointer table
	__global float *filmRadianceGroup[PARAM_FILM_RADIANCE_GROUP_COUNT];
#if defined(PARAM_FILM_RADIANCE_GROUP_0)
	filmRadianceGroup[0] = filmRadianceGroup0;
#endif
#if defined(PARAM_FILM_RADIANCE_GROUP_1)
	filmRadianceGroup[1] = filmRadianceGroup1;
#endif
#if defined(PARAM_FILM_RADIANCE_GROUP_2)
	filmRadianceGroup[2] = filmRadianceGroup2;
#endif
#if defined(PARAM_FILM_RADIANCE_GROUP_3)
	filmRadianceGroup[3] = filmRadianceGroup3;
#endif
#if defined(PARAM_FILM_RADIANCE_GROUP_4)
	filmRadianceGroup[4] = filmRadianceGroup4;
#endif
#if defined(PARAM_FILM_RADIANCE_GROUP_5)
	filmRadianceGroup[5] = filmRadianceGroup5;
#endif
#if defined(PARAM_FILM_RADIANCE_GROUP_6)
	filmRadianceGroup[6] = filmRadianceGroup6;
#endif
#if defined(PARAM_FILM_RADIANCE_GROUP_7)
	filmRadianceGroup[7] = filmRadianceGroup7;
#endif

	if (PARAM_SQRT_VARIANCE_CLAMP_MAX_VALUE > 0.f) {
		// Radiance clamping
		VarianceClamping_Clamp(&sample->result, PARAM_SQRT_VARIANCE_CLAMP_MAX_VALUE
				FILM_PARAM);
	}

	Sampler_SplatSample(&seedValue, sample, sampleData
			FILM_PARAM);
	taskStats[gid].sampleCount += 1;

	// Save the state
	taskState->state = MK_NEXT_SAMPLE;

	//--------------------------------------------------------------------------

	// Save the seed
	task->seed = seedValue;
}

//------------------------------------------------------------------------------
// Evaluation of the Path finite state machine.
//
// From: MK_NEXT_SAMPLE
// To: MK_GENERATE_CAMERA_RAY
//------------------------------------------------------------------------------

__kernel __attribute__((work_group_size_hint(64, 1, 1))) void AdvancePaths_MK_NEXT_SAMPLE(
		KERNEL_ARGS
		) {
	const size_t gid = get_global_id(0);

	// Read the path state
	__global GPUTask *task = &tasks[gid];
	__global GPUTaskState *taskState = &tasksState[gid];
	PathState pathState = taskState->state;
	if (pathState != MK_NEXT_SAMPLE)
		return;

	//--------------------------------------------------------------------------
	// Start of variables setup
	//--------------------------------------------------------------------------

	__global Sample *sample = &samples[gid];
	__global float *sampleData = Sampler_GetSampleData(sample, samplesData);

	// Read the seed
	Seed seedValue = task->seed;

	//--------------------------------------------------------------------------
	// End of variables setup
	//--------------------------------------------------------------------------

	Sampler_NextSample(&seedValue, sample, sampleData);

	// Save the state
	taskState->state = MK_GENERATE_CAMERA_RAY;

	//--------------------------------------------------------------------------

	// Save the seed
	task->seed = seedValue;
}

//------------------------------------------------------------------------------
// Evaluation of the Path finite state machine.
//
// From: MK_GENERATE_CAMERA_RAY
// To: MK_RT_NEXT_VERTEX
//------------------------------------------------------------------------------

__kernel __attribute__((work_group_size_hint(64, 1, 1))) void AdvancePaths_MK_GENERATE_CAMERA_RAY(
		KERNEL_ARGS
		) {
	const size_t gid = get_global_id(0);

	// Read the path state
	__global GPUTask *task = &tasks[gid];
	__global GPUTaskState *taskState = &tasksState[gid];
	PathState pathState = taskState->state;
	if (pathState != MK_GENERATE_CAMERA_RAY)
		return;

	//--------------------------------------------------------------------------
	// Start of variables setup
	//--------------------------------------------------------------------------

	__global Sample *sample = &samples[gid];
	__global float *sampleData = Sampler_GetSampleData(sample, samplesData);

	// Read the seed
	Seed seedValue = task->seed;

	__global Ray *ray = &rays[gid];
	
	//--------------------------------------------------------------------------
	// End of variables setup
	//--------------------------------------------------------------------------

	GenerateEyePath(&tasksDirectLight[gid], taskState, sample, sampleData, camera,
			filmWidth, filmHeight,
			filmSubRegion0, filmSubRegion1, filmSubRegion2, filmSubRegion3,
#if defined(PARAM_USE_FAST_PIXEL_FILTER)
			pixelFilterDistribution,
#endif
			ray, &seedValue);
	// taskState->state is set to RT_NEXT_VERTEX inside GenerateEyePath()

	// Re-initialize the volume information
#if defined(PARAM_HAS_VOLUMES)
	PathVolumeInfo_Init(&pathVolInfos[gid]);
#endif

	//--------------------------------------------------------------------------

	// Save the seed
	task->seed = seedValue;
}<|MERGE_RESOLUTION|>--- conflicted
+++ resolved
@@ -154,11 +154,6 @@
 #endif
 
 	if (taskState->pathVertexCount == 1) {
-<<<<<<< HEAD
-		__global Sample *sample = &samples[gid];
-
-=======
->>>>>>> e1347d3f
 #if defined(PARAM_FILM_CHANNELS_HAS_ALPHA)
 		sample->result.alpha = 0.f;
 #endif
@@ -646,16 +641,8 @@
 				&sampledDir, &lastPdfW, &cosSampledDir, &event, ALL
 				MATERIALS_PARAM);
 
-<<<<<<< HEAD
-	const float3 bsdfSample = BSDF_Sample(bsdf,
-			Sampler_GetSamplePathVertex(pathVertexCount, IDX_BSDF_X),
-			Sampler_GetSamplePathVertex(pathVertexCount, IDX_BSDF_Y),
-			&sampledDir, &lastPdfW, &cosSampledDir, &event, ALL
-			MATERIALS_PARAM);
-=======
 		sample->result.passThroughPath = false;
 	}
->>>>>>> e1347d3f
 
 	// Russian Roulette
 	const bool rrEnabled = (pathVertexCount >= PARAM_RR_DEPTH);

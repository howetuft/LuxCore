#line 2 "patchocl_funcs.cl"

/***************************************************************************
 * Copyright 1998-2015 by authors (see AUTHORS.txt)                        *
 *                                                                         *
 *   This file is part of LuxRender.                                       *
 *                                                                         *
 * Licensed under the Apache License, Version 2.0 (the "License");         *
 * you may not use this file except in compliance with the License.        *
 * You may obtain a copy of the License at                                 *
 *                                                                         *
 *     http://www.apache.org/licenses/LICENSE-2.0                          *
 *                                                                         *
 * Unless required by applicable law or agreed to in writing, software     *
 * distributed under the License is distributed on an "AS IS" BASIS,       *
 * WITHOUT WARRANTIES OR CONDITIONS OF ANY KIND, either express or implied.*
 * See the License for the specific language governing permissions and     *
 * limitations under the License.                                          *
 ***************************************************************************/

// List of symbols defined at compile time:
//  PARAM_MAX_PATH_DEPTH
//  PARAM_RR_DEPTH
//  PARAM_RR_CAP

// (optional)
//  PARAM_CAMERA_TYPE (0 = Perspective, 1 = Orthographic, 2 = Stereo)
<<<<<<< HEAD
//  PARAM_CAMERA_HAS_DOF
=======
>>>>>>> e1347d3f
//  PARAM_CAMERA_ENABLE_CLIPPING_PLANE
//  PARAM_CAMERA_ENABLE_OCULUSRIFT_BARREL

// (optional)
//  PARAM_IMAGE_FILTER_TYPE (0 = No filter, 1 = Box, 2 = Gaussian, 3 = Mitchell, 4 = Blackman-Harris)
//  PARAM_IMAGE_FILTER_WIDTH_X
//  PARAM_IMAGE_FILTER_WIDTH_Y
//  PARAM_IMAGE_FILTER_PIXEL_WIDTH_X
//  PARAM_IMAGE_FILTER_PIXEL_WIDTH_Y
// (Box filter)
// (Gaussian filter)
//  PARAM_IMAGE_FILTER_GAUSSIAN_ALPHA
// (Mitchell filter)
//  PARAM_IMAGE_FILTER_MITCHELL_B
//  PARAM_IMAGE_FILTER_MITCHELL_C
// (MitchellSS filter)
//  PARAM_IMAGE_FILTER_MITCHELL_B
//  PARAM_IMAGE_FILTER_MITCHELL_C
//  PARAM_IMAGE_FILTER_MITCHELL_A0
//  PARAM_IMAGE_FILTER_MITCHELL_A1

// (optional)
//  PARAM_USE_FAST_PIXEL_FILTER
//  PARAM_SAMPLER_TYPE (0 = Inlined Random, 1 = Metropolis, 2 = Sobol)
// (Metropolis)
//  PARAM_SAMPLER_METROPOLIS_LARGE_STEP_RATE
//  PARAM_SAMPLER_METROPOLIS_MAX_CONSECUTIVE_REJECT
//  PARAM_SAMPLER_METROPOLIS_IMAGE_MUTATION_RANGE
// (Sobol)
//  PARAM_SAMPLER_SOBOL_STARTOFFSET
//  PARAM_SAMPLER_SOBOL_MAXDEPTH
//  PARAM_SAMPLER_SOBOL_RNG0
//  PARAM_SAMPLER_SOBOL_RNG1


//------------------------------------------------------------------------------
// Init Kernel
//------------------------------------------------------------------------------

void InitSampleResult(
		__global Sample *sample,
		__global float *sampleData,
		const uint filmWidth, const uint filmHeight,
		const uint filmSubRegion0, const uint filmSubRegion1,
		const uint filmSubRegion2, const uint filmSubRegion3
#if defined(PARAM_USE_FAST_PIXEL_FILTER)
		, __global float *pixelFilterDistribution
#endif
		, Seed *seed) {
	SampleResult_Init(&sample->result);

#if (PARAM_SAMPLER_TYPE == 1)
	// Used by Sampler_GetSamplePath() macro
	__global float *sampleDataPathBase = Sampler_GetSampleDataPathBase(sample, sampleData);
#endif

	const float u0 = Sampler_GetSamplePath(IDX_SCREEN_X);
	const float u1 = Sampler_GetSamplePath(IDX_SCREEN_Y);
	float ux, uy;
	Film_GetSampleXY(u0, u1, &ux, &uy,
			filmWidth, filmHeight,
			filmSubRegion0, filmSubRegion1,
			filmSubRegion2, filmSubRegion3);

#if defined(PARAM_USE_FAST_PIXEL_FILTER)
	const uint pixelX = Floor2UInt(ux);
	const uint pixelY = Floor2UInt(uy);
	sample->result.pixelX = pixelX;
	sample->result.pixelY = pixelY;

	float uSubPixelX = ux - pixelX;
	float uSubPixelY = uy - pixelY;

	// Sample according the pixel filter distribution
	float distX, distY;
	FilterDistribution_SampleContinuous(pixelFilterDistribution, uSubPixelX, uSubPixelY, &distX, &distY);

	sample->result.filmX = pixelX + .5f + distX;
	sample->result.filmY = pixelY + .5f + distY;
#else
	sample->result.filmX = ux;
	sample->result.filmY = uy;
#endif
}

void GenerateEyePath(
		__global GPUTaskDirectLight *taskDirectLight,
		__global GPUTaskState *taskState,
		__global Sample *sample,
		__global float *sampleData,
		__global const Camera* restrict camera,
<<<<<<< HEAD
		const uint filmWidth,
		const uint filmHeight,
=======
		const uint filmWidth, const uint filmHeight,
		const uint filmSubRegion0, const uint filmSubRegion1,
		const uint filmSubRegion2, const uint filmSubRegion3,
#if defined(PARAM_USE_FAST_PIXEL_FILTER)
		__global float *pixelFilterDistribution,
#endif
>>>>>>> e1347d3f
		__global Ray *ray,
		Seed *seed) {
#if (PARAM_SAMPLER_TYPE == 0)
	const float time = Rnd_FloatValue(seed);

	const float dofSampleX = Rnd_FloatValue(seed);
	const float dofSampleY = Rnd_FloatValue(seed);

#if defined(PARAM_HAS_PASSTHROUGH)
	const float eyePassThrough = Rnd_FloatValue(seed);
#endif
#endif

#if (PARAM_SAMPLER_TYPE == 1)
	__global float *sampleDataPathBase = Sampler_GetSampleDataPathBase(sample, sampleData);
	
	const float time = Sampler_GetSamplePath(IDX_EYE_TIME);

	const float dofSampleX = Sampler_GetSamplePath(IDX_DOF_X);
	const float dofSampleY = Sampler_GetSamplePath(IDX_DOF_Y);

#if defined(PARAM_HAS_PASSTHROUGH)
	const float eyePassThrough = Sampler_GetSamplePath(IDX_EYE_PASSTHROUGH);
#endif
#endif

#if (PARAM_SAMPLER_TYPE == 2)
	const float time = Sampler_GetSamplePath(IDX_EYE_TIME);

	const float dofSampleX = Sampler_GetSamplePath(IDX_DOF_X);
	const float dofSampleY = Sampler_GetSamplePath(IDX_DOF_Y);

#if defined(PARAM_HAS_PASSTHROUGH)
	const float eyePassThrough = Sampler_GetSamplePath(IDX_EYE_PASSTHROUGH);
#endif
#endif

	InitSampleResult(sample, sampleData,
		filmWidth, filmHeight,
		filmSubRegion0, filmSubRegion1,
		filmSubRegion2, filmSubRegion3
#if defined(PARAM_USE_FAST_PIXEL_FILTER)
		, pixelFilterDistribution
#endif
		, seed);

	Camera_GenerateRay(camera, filmWidth, filmHeight,
			ray, sample->result.filmX, sample->result.filmY, time,
			dofSampleX, dofSampleY);

	// Initialize the path state
	taskState->state = RT_NEXT_VERTEX; // Or MK_RT_NEXT_VERTEX (they have the same value)
	taskState->pathVertexCount = 1;
	VSTORE3F(WHITE, taskState->throughput.c);
	taskDirectLight->lastBSDFEvent = SPECULAR; // SPECULAR is required to avoid MIS
	taskDirectLight->lastPdfW = 1.f;
#if defined(PARAM_HAS_PASSTHROUGH)
	// This is a bit tricky. I store the passThroughEvent in the BSDF
	// before of the initialization because it can be used during the
	// tracing of next path vertex ray.

	taskState->bsdf.hitPoint.passThroughEvent = eyePassThrough;
#endif

#if defined(PARAM_FILM_CHANNELS_HAS_DIRECT_SHADOW_MASK)
	sample->result.directShadowMask = 1.f;
#endif
#if defined(PARAM_FILM_CHANNELS_HAS_INDIRECT_SHADOW_MASK)
	sample->result.indirectShadowMask = 1.f;
#endif

	sample->result.lastPathVertex = (PARAM_MAX_PATH_DEPTH == 1);
}

__kernel __attribute__((work_group_size_hint(64, 1, 1))) void Init(
		uint seedBase,
		__global GPUTask *tasks,
		__global GPUTaskDirectLight *tasksDirectLight,
		__global GPUTaskState *tasksState,
		__global GPUTaskStats *taskStats,
		__global Sample *samples,
		__global float *samplesData,
#if defined(PARAM_HAS_VOLUMES)
		__global PathVolumeInfo *pathVolInfos,
#endif
#if defined(PARAM_USE_FAST_PIXEL_FILTER)
		__global float *pixelFilterDistribution,
#endif
		__global Ray *rays,
		__global Camera *camera,
		const uint filmWidth, const uint filmHeight,
		const uint filmSubRegion0, const uint filmSubRegion1,
		const uint filmSubRegion2, const uint filmSubRegion3
		) {
	const size_t gid = get_global_id(0);

	// Initialize the task
	__global GPUTask *task = &tasks[gid];
	__global GPUTaskDirectLight *taskDirectLight = &tasksDirectLight[gid];
	__global GPUTaskState *taskState = &tasksState[gid];

	// Initialize random number generator
	Seed seed;
	Rnd_Init(seedBase + gid, &seed);

	// Initialize the sample and path
	__global Sample *sample = &samples[gid];
	__global float *sampleData = Sampler_GetSampleData(sample, samplesData);
	Sampler_Init(&seed, sample, sampleData);
	GenerateEyePath(taskDirectLight, taskState, sample, sampleData, camera,
			filmWidth, filmHeight,
			filmSubRegion0, filmSubRegion1, filmSubRegion2, filmSubRegion3,
#if defined(PARAM_USE_FAST_PIXEL_FILTER)
			pixelFilterDistribution,
#endif
			&rays[gid], &seed);

	// Save the seed
	task->seed.s1 = seed.s1;
	task->seed.s2 = seed.s2;
	task->seed.s3 = seed.s3;

	__global GPUTaskStats *taskStat = &taskStats[gid];
	taskStat->sampleCount = 0;

#if defined(PARAM_HAS_VOLUMES)
	PathVolumeInfo_Init(&pathVolInfos[gid]);
#endif
}

//------------------------------------------------------------------------------
// Utility functions
//------------------------------------------------------------------------------

#if defined(PARAM_HAS_ENVLIGHTS)
void DirectHitInfiniteLight(
		const BSDFEvent lastBSDFEvent,
		__global const Spectrum* restrict pathThroughput,
		const float3 eyeDir, const float lastPdfW,
		__global SampleResult *sampleResult
		LIGHTS_PARAM_DECL) {
	const float3 throughput = VLOAD3F(pathThroughput->c);

	for (uint i = 0; i < envLightCount; ++i) {
		__global const LightSource* restrict light = &lights[envLightIndices[i]];

		float directPdfW;
		const float3 lightRadiance = EnvLight_GetRadiance(light, -eyeDir, &directPdfW
				LIGHTS_PARAM);

		if (!Spectrum_IsBlack(lightRadiance)) {
			// MIS between BSDF sampling and direct light sampling
			const float weight = ((lastBSDFEvent & SPECULAR) ? 1.f : PowerHeuristic(lastPdfW, directPdfW));

			SampleResult_AddEmission(sampleResult, light->lightID, throughput, weight * lightRadiance);
		}
	}
}
#endif

#if (PARAM_TRIANGLE_LIGHT_COUNT > 0)
void DirectHitFiniteLight(
		const BSDFEvent lastBSDFEvent,
		__global const Spectrum* restrict pathThroughput, const float distance, __global BSDF *bsdf,
		const float lastPdfW, __global SampleResult *sampleResult
		LIGHTS_PARAM_DECL) {
	float directPdfA;
	const float3 emittedRadiance = BSDF_GetEmittedRadiance(bsdf, &directPdfA
			LIGHTS_PARAM);

	if (!Spectrum_IsBlack(emittedRadiance)) {
		// Add emitted radiance
		float weight = 1.f;
		if (!(lastBSDFEvent & SPECULAR)) {
			const float lightPickProb = Scene_SampleAllLightPdf(lightsDistribution,
					lights[bsdf->triangleLightSourceIndex].lightSceneIndex);
			const float directPdfW = PdfAtoW(directPdfA, distance,
				fabs(dot(VLOAD3F(&bsdf->hitPoint.fixedDir.x), VLOAD3F(&bsdf->hitPoint.shadeN.x))));

			// MIS between BSDF sampling and direct light sampling
			weight = PowerHeuristic(lastPdfW, directPdfW * lightPickProb);
		}

		SampleResult_AddEmission(sampleResult, BSDF_GetLightID(bsdf
				MATERIALS_PARAM), VLOAD3F(pathThroughput->c), weight * emittedRadiance);
	}
}
#endif

float RussianRouletteProb(const float3 color) {
	return clamp(Spectrum_Filter(color), PARAM_RR_CAP, 1.f);
}

bool DirectLight_Illuminate(
#if defined(PARAM_HAS_INFINITELIGHTS)
		const float worldCenterX,
		const float worldCenterY,
		const float worldCenterZ,
		const float worldRadius,
#endif
#if (PARAM_TRIANGLE_LIGHT_COUNT > 0)
		__global HitPoint *tmpHitPoint,
#endif
		const float u0, const float u1, const float u2,
#if defined(PARAM_HAS_PASSTHROUGH)
		const float lightPassThroughEvent,
#endif
		const float3 point,
		__global DirectLightIlluminateInfo *info
		LIGHTS_PARAM_DECL) {
	// Pick a light source to sample
	float lightPickPdf;
	const uint lightIndex = Scene_SampleAllLights(lightsDistribution, u0, &lightPickPdf);
	__global const LightSource* restrict light = &lights[lightIndex];

	info->lightIndex = lightIndex;
	info->lightID = light->lightID;
	info->pickPdf = lightPickPdf;

	// Illuminate the point
	float3 lightRayDir;
	float distance, directPdfW;
	const float3 lightRadiance = Light_Illuminate(
			&lights[lightIndex],
			point,
			u1, u2,
#if defined(PARAM_HAS_PASSTHROUGH)
			lightPassThroughEvent,
#endif
#if defined(PARAM_HAS_INFINITELIGHTS)
			worldCenterX, worldCenterY, worldCenterZ, worldRadius,
#endif
#if (PARAM_TRIANGLE_LIGHT_COUNT > 0)
			tmpHitPoint,
#endif		
			&lightRayDir, &distance, &directPdfW
			LIGHTS_PARAM);
	
	if (Spectrum_IsBlack(lightRadiance))
		return false;
	else {
		VSTORE3F(lightRayDir, &info->dir.x);
		info->distance = distance;
		info->directPdfW = directPdfW;
		VSTORE3F(lightRadiance, info->lightRadiance.c);
#if defined(PARAM_FILM_CHANNELS_HAS_IRRADIANCE)
		VSTORE3F(lightRadiance, info->lightIrradiance.c);
#endif
		return true;
	}
}

bool DirectLight_BSDFSampling(
		__global DirectLightIlluminateInfo *info,
		const float time,
		const bool lastPathVertex, const uint pathVertexCount,
		__global BSDF *bsdf,
		__global Ray *shadowRay
		LIGHTS_PARAM_DECL) {
	const float3 lightRayDir = VLOAD3F(&info->dir.x);
	
	// Sample the BSDF
	BSDFEvent event;
	float bsdfPdfW;
	const float3 bsdfEval = BSDF_Evaluate(bsdf,
			lightRayDir, &event, &bsdfPdfW
			MATERIALS_PARAM);

	if (Spectrum_IsBlack(bsdfEval))
		return false;

	const float cosThetaToLight = fabs(dot(lightRayDir, VLOAD3F(&bsdf->hitPoint.shadeN.x)));
	const float directLightSamplingPdfW = info->directPdfW * info->pickPdf;
	const float factor = 1.f / directLightSamplingPdfW;

	// Russian Roulette
	// The +1 is there to account the current path vertex used for DL
	bsdfPdfW *= (pathVertexCount + 1 >= PARAM_RR_DEPTH) ? RussianRouletteProb(bsdfEval) : 1.f;

	// MIS between direct light sampling and BSDF sampling
	//
	// Note: I have to avoiding MIS on the last path vertex
	__global const LightSource* restrict light = &lights[info->lightIndex];
	const float weight = (!lastPathVertex && Light_IsEnvOrIntersectable(light)) ?
		PowerHeuristic(directLightSamplingPdfW, bsdfPdfW) : 1.f;

	const float3 lightRadiance = VLOAD3F(info->lightRadiance.c);
	VSTORE3F(bsdfEval * (weight * factor) * lightRadiance, info->lightRadiance.c);
#if defined(PARAM_FILM_CHANNELS_HAS_IRRADIANCE)
	VSTORE3F(factor * lightRadiance, info->lightIrradiance.c);
#endif

	// Setup the shadow ray
	const float3 hitPoint = VLOAD3F(&bsdf->hitPoint.p.x);
	const float distance = info->distance;
	Ray_Init4(shadowRay, hitPoint, lightRayDir, 0.f, distance, time);

	return true;
}

//------------------------------------------------------------------------------
// Kernel parameters
//------------------------------------------------------------------------------

#if defined(PARAM_HAS_VOLUMES)
#define KERNEL_ARGS_VOLUMES \
		, __global PathVolumeInfo *pathVolInfos \
		, __global PathVolumeInfo *directLightVolInfos
#else
#define KERNEL_ARGS_VOLUMES
#endif

#if defined(PARAM_FILM_RADIANCE_GROUP_0)
#define KERNEL_ARGS_FILM_RADIANCE_GROUP_0 \
		, __global float *filmRadianceGroup0
#else
#define KERNEL_ARGS_FILM_RADIANCE_GROUP_0
#endif
#if defined(PARAM_FILM_RADIANCE_GROUP_1)
#define KERNEL_ARGS_FILM_RADIANCE_GROUP_1 \
		, __global float *filmRadianceGroup1
#else
#define KERNEL_ARGS_FILM_RADIANCE_GROUP_1
#endif
#if defined(PARAM_FILM_RADIANCE_GROUP_2)
#define KERNEL_ARGS_FILM_RADIANCE_GROUP_2 \
		, __global float *filmRadianceGroup2
#else
#define KERNEL_ARGS_FILM_RADIANCE_GROUP_2
#endif
#if defined(PARAM_FILM_RADIANCE_GROUP_3)
#define KERNEL_ARGS_FILM_RADIANCE_GROUP_3 \
		, __global float *filmRadianceGroup3
#else
#define KERNEL_ARGS_FILM_RADIANCE_GROUP_3
#endif
#if defined(PARAM_FILM_RADIANCE_GROUP_4)
#define KERNEL_ARGS_FILM_RADIANCE_GROUP_4 \
		, __global float *filmRadianceGroup4
#else
#define KERNEL_ARGS_FILM_RADIANCE_GROUP_4
#endif
#if defined(PARAM_FILM_RADIANCE_GROUP_5)
#define KERNEL_ARGS_FILM_RADIANCE_GROUP_5 \
		, __global float *filmRadianceGroup5
#else
#define KERNEL_ARGS_FILM_RADIANCE_GROUP_5
#endif
#if defined(PARAM_FILM_RADIANCE_GROUP_6)
#define KERNEL_ARGS_FILM_RADIANCE_GROUP_6 \
		, __global float *filmRadianceGroup6
#else
#define KERNEL_ARGS_FILM_RADIANCE_GROUP_6
#endif
#if defined(PARAM_FILM_RADIANCE_GROUP_7)
#define KERNEL_ARGS_FILM_RADIANCE_GROUP_7 \
		, __global float *filmRadianceGroup7
#else
#define KERNEL_ARGS_FILM_RADIANCE_GROUP_7
#endif
#if defined(PARAM_FILM_CHANNELS_HAS_ALPHA)
#define KERNEL_ARGS_FILM_CHANNELS_ALPHA \
		, __global float *filmAlpha
#else
#define KERNEL_ARGS_FILM_CHANNELS_ALPHA
#endif
#if defined(PARAM_FILM_CHANNELS_HAS_DEPTH)
#define KERNEL_ARGS_FILM_CHANNELS_DEPTH \
		, __global float *filmDepth
#else
#define KERNEL_ARGS_FILM_CHANNELS_DEPTH
#endif
#if defined(PARAM_FILM_CHANNELS_HAS_POSITION)
#define KERNEL_ARGS_FILM_CHANNELS_POSITION \
		, __global float *filmPosition
#else
#define KERNEL_ARGS_FILM_CHANNELS_POSITION
#endif
#if defined(PARAM_FILM_CHANNELS_HAS_GEOMETRY_NORMAL)
#define KERNEL_ARGS_FILM_CHANNELS_GEOMETRY_NORMAL \
		, __global float *filmGeometryNormal
#else
#define KERNEL_ARGS_FILM_CHANNELS_GEOMETRY_NORMAL
#endif
#if defined(PARAM_FILM_CHANNELS_HAS_SHADING_NORMAL)
#define KERNEL_ARGS_FILM_CHANNELS_SHADING_NORMAL \
		, __global float *filmShadingNormal
#else
#define KERNEL_ARGS_FILM_CHANNELS_SHADING_NORMAL
#endif
#if defined(PARAM_FILM_CHANNELS_HAS_MATERIAL_ID)
#define KERNEL_ARGS_FILM_CHANNELS_MATERIAL_ID \
		, __global uint *filmMaterialID
#else
#define KERNEL_ARGS_FILM_CHANNELS_MATERIAL_ID
#endif
#if defined(PARAM_FILM_CHANNELS_HAS_DIRECT_DIFFUSE)
#define KERNEL_ARGS_FILM_CHANNELS_DIRECT_DIFFUSE \
		, __global float *filmDirectDiffuse
#else
#define KERNEL_ARGS_FILM_CHANNELS_DIRECT_DIFFUSE
#endif
#if defined(PARAM_FILM_CHANNELS_HAS_DIRECT_GLOSSY)
#define KERNEL_ARGS_FILM_CHANNELS_DIRECT_GLOSSY \
		, __global float *filmDirectGlossy
#else
#define KERNEL_ARGS_FILM_CHANNELS_DIRECT_GLOSSY
#endif
#if defined(PARAM_FILM_CHANNELS_HAS_EMISSION)
#define KERNEL_ARGS_FILM_CHANNELS_EMISSION \
		, __global float *filmEmission
#else
#define KERNEL_ARGS_FILM_CHANNELS_EMISSION
#endif
#if defined(PARAM_FILM_CHANNELS_HAS_INDIRECT_DIFFUSE)
#define KERNEL_ARGS_FILM_CHANNELS_INDIRECT_DIFFUSE \
		, __global float *filmIndirectDiffuse
#else
#define KERNEL_ARGS_FILM_CHANNELS_INDIRECT_DIFFUSE
#endif
#if defined(PARAM_FILM_CHANNELS_HAS_INDIRECT_GLOSSY)
#define KERNEL_ARGS_FILM_CHANNELS_INDIRECT_GLOSSY \
		, __global float *filmIndirectGlossy
#else
#define KERNEL_ARGS_FILM_CHANNELS_INDIRECT_GLOSSY
#endif
#if defined(PARAM_FILM_CHANNELS_HAS_INDIRECT_SPECULAR)
#define KERNEL_ARGS_FILM_CHANNELS_INDIRECT_SPECULAR \
		, __global float *filmIndirectSpecular
#else
#define KERNEL_ARGS_FILM_CHANNELS_INDIRECT_SPECULAR
#endif
#if defined(PARAM_FILM_CHANNELS_HAS_MATERIAL_ID_MASK)
#define KERNEL_ARGS_FILM_CHANNELS_MATERIAL_ID_MASK \
		, __global float *filmMaterialIDMask
#else
#define KERNEL_ARGS_FILM_CHANNELS_MATERIAL_ID_MASK
#endif
#if defined(PARAM_FILM_CHANNELS_HAS_DIRECT_SHADOW_MASK)
#define KERNEL_ARGS_FILM_CHANNELS_DIRECT_SHADOW_MASK \
		, __global float *filmDirectShadowMask
#else
#define KERNEL_ARGS_FILM_CHANNELS_DIRECT_SHADOW_MASK
#endif
#if defined(PARAM_FILM_CHANNELS_HAS_INDIRECT_SHADOW_MASK)
#define KERNEL_ARGS_FILM_CHANNELS_INDIRECT_SHADOW_MASK \
		, __global float *filmIndirectShadowMask
#else
#define KERNEL_ARGS_FILM_CHANNELS_INDIRECT_SHADOW_MASK
#endif
#if defined(PARAM_FILM_CHANNELS_HAS_UV)
#define KERNEL_ARGS_FILM_CHANNELS_UV \
		, __global float *filmUV
#else
#define KERNEL_ARGS_FILM_CHANNELS_UV
#endif
#if defined(PARAM_FILM_CHANNELS_HAS_RAYCOUNT)
#define KERNEL_ARGS_FILM_CHANNELS_RAYCOUNT \
		, __global float *filmRayCount
#else
#define KERNEL_ARGS_FILM_CHANNELS_RAYCOUNT
#endif
#if defined(PARAM_FILM_CHANNELS_HAS_BY_MATERIAL_ID)
#define KERNEL_ARGS_FILM_CHANNELS_BY_MATERIAL_ID \
		, __global float *filmByMaterialID
#else
#define KERNEL_ARGS_FILM_CHANNELS_BY_MATERIAL_ID
#endif
#if defined(PARAM_FILM_CHANNELS_HAS_IRRADIANCE)
#define KERNEL_ARGS_FILM_CHANNELS_IRRADIANCE \
		, __global float *filmIrradiance
#else
#define KERNEL_ARGS_FILM_CHANNELS_IRRADIANCE
#endif
#if defined(PARAM_FILM_CHANNELS_HAS_OBJECT_ID)
#define KERNEL_ARGS_FILM_CHANNELS_OBJECT_ID \
		, __global uint *filmObjectID
#else
#define KERNEL_ARGS_FILM_CHANNELS_OBJECT_ID
#endif
#if defined(PARAM_FILM_CHANNELS_HAS_OBJECT_ID_MASK)
#define KERNEL_ARGS_FILM_CHANNELS_OBJECT_ID_MASK \
		, __global float *filmObjectIDMask
#else
#define KERNEL_ARGS_FILM_CHANNELS_OBJECT_ID_MASK
#endif
#if defined(PARAM_FILM_CHANNELS_HAS_BY_OBJECT_ID)
#define KERNEL_ARGS_FILM_CHANNELS_BY_OBJECT_ID \
		, __global float *filmByObjectID
#else
#define KERNEL_ARGS_FILM_CHANNELS_BY_OBJECT_ID
#endif

#define KERNEL_ARGS_FILM \
		, const uint filmWidth, const uint filmHeight \
		, const uint filmSubRegion0, const uint filmSubRegion1 \
		, const uint filmSubRegion2, const uint filmSubRegion3 \
		KERNEL_ARGS_FILM_RADIANCE_GROUP_0 \
		KERNEL_ARGS_FILM_RADIANCE_GROUP_1 \
		KERNEL_ARGS_FILM_RADIANCE_GROUP_2 \
		KERNEL_ARGS_FILM_RADIANCE_GROUP_3 \
		KERNEL_ARGS_FILM_RADIANCE_GROUP_4 \
		KERNEL_ARGS_FILM_RADIANCE_GROUP_5 \
		KERNEL_ARGS_FILM_RADIANCE_GROUP_6 \
		KERNEL_ARGS_FILM_RADIANCE_GROUP_7 \
		KERNEL_ARGS_FILM_CHANNELS_ALPHA \
		KERNEL_ARGS_FILM_CHANNELS_DEPTH \
		KERNEL_ARGS_FILM_CHANNELS_POSITION \
		KERNEL_ARGS_FILM_CHANNELS_GEOMETRY_NORMAL \
		KERNEL_ARGS_FILM_CHANNELS_SHADING_NORMAL \
		KERNEL_ARGS_FILM_CHANNELS_MATERIAL_ID \
		KERNEL_ARGS_FILM_CHANNELS_DIRECT_DIFFUSE \
		KERNEL_ARGS_FILM_CHANNELS_DIRECT_GLOSSY \
		KERNEL_ARGS_FILM_CHANNELS_EMISSION \
		KERNEL_ARGS_FILM_CHANNELS_INDIRECT_DIFFUSE \
		KERNEL_ARGS_FILM_CHANNELS_INDIRECT_GLOSSY \
		KERNEL_ARGS_FILM_CHANNELS_INDIRECT_SPECULAR \
		KERNEL_ARGS_FILM_CHANNELS_MATERIAL_ID_MASK \
		KERNEL_ARGS_FILM_CHANNELS_DIRECT_SHADOW_MASK \
		KERNEL_ARGS_FILM_CHANNELS_INDIRECT_SHADOW_MASK \
		KERNEL_ARGS_FILM_CHANNELS_UV \
		KERNEL_ARGS_FILM_CHANNELS_RAYCOUNT \
		KERNEL_ARGS_FILM_CHANNELS_BY_MATERIAL_ID \
		KERNEL_ARGS_FILM_CHANNELS_IRRADIANCE \
		KERNEL_ARGS_FILM_CHANNELS_OBJECT_ID \
		KERNEL_ARGS_FILM_CHANNELS_OBJECT_ID_MASK \
		KERNEL_ARGS_FILM_CHANNELS_BY_OBJECT_ID

#if defined(PARAM_HAS_INFINITELIGHTS)
#define KERNEL_ARGS_INFINITELIGHTS \
		, const float worldCenterX \
		, const float worldCenterY \
		, const float worldCenterZ \
		, const float worldRadius
#else
#define KERNEL_ARGS_INFINITELIGHTS
#endif

#if defined(PARAM_HAS_NORMALS_BUFFER)
#define KERNEL_ARGS_NORMALS_BUFFER \
		, __global const Vector* restrict vertNormals
#else
#define KERNEL_ARGS_NORMALS_BUFFER
#endif
#if defined(PARAM_HAS_UVS_BUFFER)
#define KERNEL_ARGS_UVS_BUFFER \
		, __global const UV* restrict vertUVs
#else
#define KERNEL_ARGS_UVS_BUFFER
#endif
#if defined(PARAM_HAS_COLS_BUFFER)
#define KERNEL_ARGS_COLS_BUFFER \
		, __global const Spectrum* restrict vertCols
#else
#define KERNEL_ARGS_COLS_BUFFER
#endif
#if defined(PARAM_HAS_ALPHAS_BUFFER)
#define KERNEL_ARGS_ALPHAS_BUFFER \
		, __global const float* restrict vertAlphas
#else
#define KERNEL_ARGS_ALPHAS_BUFFER
#endif

#if defined(PARAM_HAS_ENVLIGHTS)
#define KERNEL_ARGS_ENVLIGHTS \
		, __global const uint* restrict envLightIndices \
		, const uint envLightCount
#else
#define KERNEL_ARGS_ENVLIGHTS
#endif
#if defined(PARAM_HAS_INFINITELIGHT)
#define KERNEL_ARGS_INFINITELIGHT \
		, __global const float* restrict infiniteLightDistribution
#else
#define KERNEL_ARGS_INFINITELIGHT
#endif

#if defined(PARAM_IMAGEMAPS_PAGE_0)
#define KERNEL_ARGS_IMAGEMAPS_PAGE_0 \
		, __global const ImageMap* restrict imageMapDescs, __global const float* restrict imageMapBuff0
#else
#define KERNEL_ARGS_IMAGEMAPS_PAGE_0
#endif
#if defined(PARAM_IMAGEMAPS_PAGE_1)
#define KERNEL_ARGS_IMAGEMAPS_PAGE_1 \
		, __global const float* restrict imageMapBuff1
#else
#define KERNEL_ARGS_IMAGEMAPS_PAGE_1
#endif
#if defined(PARAM_IMAGEMAPS_PAGE_2)
#define KERNEL_ARGS_IMAGEMAPS_PAGE_2 \
		, __global const float* restrict imageMapBuff2
#else
#define KERNEL_ARGS_IMAGEMAPS_PAGE_2
#endif
#if defined(PARAM_IMAGEMAPS_PAGE_3)
#define KERNEL_ARGS_IMAGEMAPS_PAGE_3 \
		, __global const float* restrict imageMapBuff3
#else
#define KERNEL_ARGS_IMAGEMAPS_PAGE_3
#endif
#if defined(PARAM_IMAGEMAPS_PAGE_4)
#define KERNEL_ARGS_IMAGEMAPS_PAGE_4 \
		, __global const float* restrict imageMapBuff4
#else
#define KERNEL_ARGS_IMAGEMAPS_PAGE_4
#endif
#if defined(PARAM_IMAGEMAPS_PAGE_5)
#define KERNEL_ARGS_IMAGEMAPS_PAGE_5 \
		, __global const float* restrict imageMapBuff5
#else
#define KERNEL_ARGS_IMAGEMAPS_PAGE_5
#endif
#if defined(PARAM_IMAGEMAPS_PAGE_6)
#define KERNEL_ARGS_IMAGEMAPS_PAGE_6 \
		, __global const float* restrict imageMapBuff6
#else
#define KERNEL_ARGS_IMAGEMAPS_PAGE_6
#endif
#if defined(PARAM_IMAGEMAPS_PAGE_7)
#define KERNEL_ARGS_IMAGEMAPS_PAGE_7 \
		, __global const float* restrict imageMapBuff7
#else
#define KERNEL_ARGS_IMAGEMAPS_PAGE_7
#endif
#define KERNEL_ARGS_IMAGEMAPS_PAGES \
		KERNEL_ARGS_IMAGEMAPS_PAGE_0 \
		KERNEL_ARGS_IMAGEMAPS_PAGE_1 \
		KERNEL_ARGS_IMAGEMAPS_PAGE_2 \
		KERNEL_ARGS_IMAGEMAPS_PAGE_3 \
		KERNEL_ARGS_IMAGEMAPS_PAGE_4 \
		KERNEL_ARGS_IMAGEMAPS_PAGE_5 \
		KERNEL_ARGS_IMAGEMAPS_PAGE_6 \
		KERNEL_ARGS_IMAGEMAPS_PAGE_7

#if defined(PARAM_USE_FAST_PIXEL_FILTER)
#define KERNEL_ARGS_FAST_PIXEL_FILTER \
		, __global float *pixelFilterDistribution
#else
#define KERNEL_ARGS_FAST_PIXEL_FILTER
#endif

#define KERNEL_ARGS \
		__global GPUTask *tasks \
		, __global GPUTaskDirectLight *tasksDirectLight \
		, __global GPUTaskState *tasksState \
		, __global GPUTaskStats *taskStats \
		KERNEL_ARGS_FAST_PIXEL_FILTER \
		, __global Sample *samples \
		, __global float *samplesData \
		KERNEL_ARGS_VOLUMES \
		, __global Ray *rays \
		, __global RayHit *rayHits \
		/* Film parameters */ \
		KERNEL_ARGS_FILM \
		/* Scene parameters */ \
		KERNEL_ARGS_INFINITELIGHTS \
		, __global const Material* restrict mats \
		, __global const Texture* restrict texs \
<<<<<<< HEAD
		, __global const uint* restrict meshMats \
=======
		, __global const SceneObject* restrict sceneObjs \
>>>>>>> e1347d3f
		, __global const Mesh* restrict meshDescs \
		, __global const Point* restrict vertices \
		KERNEL_ARGS_NORMALS_BUFFER \
		KERNEL_ARGS_UVS_BUFFER \
		KERNEL_ARGS_COLS_BUFFER \
		KERNEL_ARGS_ALPHAS_BUFFER \
		, __global const Triangle* restrict triangles \
		, __global const Camera* restrict camera \
		/* Lights */ \
		, __global const LightSource* restrict lights \
		KERNEL_ARGS_ENVLIGHTS \
		, __global const uint* restrict meshTriLightDefsOffset \
		KERNEL_ARGS_INFINITELIGHT \
		, __global const float* restrict lightsDistribution \
		/* Images */ \
		KERNEL_ARGS_IMAGEMAPS_PAGES


//------------------------------------------------------------------------------
// To initialize image maps page pointer table
//------------------------------------------------------------------------------

#if defined(PARAM_IMAGEMAPS_PAGE_0)
#define INIT_IMAGEMAPS_PAGE_0 imageMapBuff[0] = imageMapBuff0;
#else
#define INIT_IMAGEMAPS_PAGE_0
#endif
#if defined(PARAM_IMAGEMAPS_PAGE_1)
#define INIT_IMAGEMAPS_PAGE_1 imageMapBuff[1] = imageMapBuff1;
#else
#define INIT_IMAGEMAPS_PAGE_1
#endif
#if defined(PARAM_IMAGEMAPS_PAGE_2)
#define INIT_IMAGEMAPS_PAGE_2 imageMapBuff[2] = imageMapBuff2;
#else
#define INIT_IMAGEMAPS_PAGE_2
#endif
#if defined(PARAM_IMAGEMAPS_PAGE_3)
#define INIT_IMAGEMAPS_PAGE_3 imageMapBuff[3] = imageMapBuff3;
#else
#define INIT_IMAGEMAPS_PAGE_3
#endif
#if defined(PARAM_IMAGEMAPS_PAGE_4)
#define INIT_IMAGEMAPS_PAGE_4 imageMapBuff[4] = imageMapBuff4;
#else
#define INIT_IMAGEMAPS_PAGE_4
#endif
#if defined(PARAM_IMAGEMAPS_PAGE_5)
#define INIT_IMAGEMAPS_PAGE_5 imageMapBuff[5] = imageMapBuff5;
#else
#define INIT_IMAGEMAPS_PAGE_5
#endif
#if defined(PARAM_IMAGEMAPS_PAGE_6)
#define INIT_IMAGEMAPS_PAGE_6 imageMapBuff[6] = imageMapBuff6;
#else
#define INIT_IMAGEMAPS_PAGE_6
#endif
#if defined(PARAM_IMAGEMAPS_PAGE_7)
#define INIT_IMAGEMAPS_PAGE_7 imageMapBuff[7] = imageMapBuff7;
#else
#define INIT_IMAGEMAPS_PAGE_7
#endif

#if defined(PARAM_HAS_IMAGEMAPS)
#define INIT_IMAGEMAPS_PAGES \
	__global const float* restrict imageMapBuff[PARAM_IMAGEMAPS_COUNT]; \
	INIT_IMAGEMAPS_PAGE_0 \
	INIT_IMAGEMAPS_PAGE_1 \
	INIT_IMAGEMAPS_PAGE_2 \
	INIT_IMAGEMAPS_PAGE_3 \
	INIT_IMAGEMAPS_PAGE_4 \
	INIT_IMAGEMAPS_PAGE_5 \
	INIT_IMAGEMAPS_PAGE_6 \
	INIT_IMAGEMAPS_PAGE_7
#else
#define INIT_IMAGEMAPS_PAGES
#endif<|MERGE_RESOLUTION|>--- conflicted
+++ resolved
@@ -25,10 +25,6 @@
 
 // (optional)
 //  PARAM_CAMERA_TYPE (0 = Perspective, 1 = Orthographic, 2 = Stereo)
-<<<<<<< HEAD
-//  PARAM_CAMERA_HAS_DOF
-=======
->>>>>>> e1347d3f
 //  PARAM_CAMERA_ENABLE_CLIPPING_PLANE
 //  PARAM_CAMERA_ENABLE_OCULUSRIFT_BARREL
 
@@ -120,17 +116,12 @@
 		__global Sample *sample,
 		__global float *sampleData,
 		__global const Camera* restrict camera,
-<<<<<<< HEAD
-		const uint filmWidth,
-		const uint filmHeight,
-=======
 		const uint filmWidth, const uint filmHeight,
 		const uint filmSubRegion0, const uint filmSubRegion1,
 		const uint filmSubRegion2, const uint filmSubRegion3,
 #if defined(PARAM_USE_FAST_PIXEL_FILTER)
 		__global float *pixelFilterDistribution,
 #endif
->>>>>>> e1347d3f
 		__global Ray *ray,
 		Seed *seed) {
 #if (PARAM_SAMPLER_TYPE == 0)
@@ -790,11 +781,7 @@
 		KERNEL_ARGS_INFINITELIGHTS \
 		, __global const Material* restrict mats \
 		, __global const Texture* restrict texs \
-<<<<<<< HEAD
-		, __global const uint* restrict meshMats \
-=======
 		, __global const SceneObject* restrict sceneObjs \
->>>>>>> e1347d3f
 		, __global const Mesh* restrict meshDescs \
 		, __global const Point* restrict vertices \
 		KERNEL_ARGS_NORMALS_BUFFER \

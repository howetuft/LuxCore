/***************************************************************************
 * Copyright 1998-2015 by authors (see AUTHORS.txt)                        *
 *                                                                         *
 *   This file is part of LuxRender.                                       *
 *                                                                         *
 * Licensed under the Apache License, Version 2.0 (the "License");         *
 * you may not use this file except in compliance with the License.        *
 * You may obtain a copy of the License at                                 *
 *                                                                         *
 *     http://www.apache.org/licenses/LICENSE-2.0                          *
 *                                                                         *
 * Unless required by applicable law or agreed to in writing, software     *
 * distributed under the License is distributed on an "AS IS" BASIS,       *
 * WITHOUT WARRANTIES OR CONDITIONS OF ANY KIND, either express or implied.*
 * See the License for the specific language governing permissions and     *
 * limitations under the License.                                          *
 ***************************************************************************/

#ifndef _SLG_PATHOCL_H
#define	_SLG_PATHOCL_H

#if !defined(LUXRAYS_DISABLE_OPENCL)

#include <boost/thread/thread.hpp>

#include "luxrays/core/intersectiondevice.h"
#include "luxrays/utils/ocl.h"

#include "slg/slg.h"
#include "slg/engines/renderengine.h"
#include "slg/engines/pathoclbase/pathoclbase.h"
#include "slg/engines/pathoclbase/compiledscene.h"
#include "slg/engines/pathocl/pathocl_datatypes.h"
#include "slg/film/filters/filter.h"

namespace slg {

class PathOCLRenderEngine;

//------------------------------------------------------------------------------
// Path Tracing GPU-only render threads
//------------------------------------------------------------------------------

class PathOCLRenderThread : public PathOCLBaseRenderThread {
public:
	PathOCLRenderThread(const u_int index, luxrays::OpenCLIntersectionDevice *device,
			PathOCLRenderEngine *re);
	virtual ~PathOCLRenderThread();

	virtual void Stop();

	friend class PathOCLRenderEngine;

protected:
	virtual void RenderThreadImpl();
	virtual void GetThreadFilmSize(u_int *filmWidth, u_int *filmHeight, u_int *filmSubRegion);
	virtual void AdditionalInit();
	virtual std::string AdditionalKernelOptions();
	virtual std::string AdditionalKernelDefinitions();
	virtual std::string AdditionalKernelSources();
	virtual void SetAdditionalKernelArgs();
	virtual void CompileAdditionalKernels(cl::Program *program);

	void InitGPUTaskBuffer();
	void InitSamplesBuffer();
	void InitSampleDataBuffer();
	void SetAdvancePathsKernelArgs(cl::Kernel *advancePathsKernel);
	void EnqueueAdvancePathsKernel(cl::CommandQueue &oclQueue);

	// OpenCL variables
	cl::Kernel *initKernel;
	size_t initWorkGroupSize;
	cl::Kernel *advancePathsKernel_MK_RT_NEXT_VERTEX;
	cl::Kernel *advancePathsKernel_MK_HIT_NOTHING;
	cl::Kernel *advancePathsKernel_MK_HIT_OBJECT;
	cl::Kernel *advancePathsKernel_MK_RT_DL;
	cl::Kernel *advancePathsKernel_MK_DL_ILLUMINATE;
	cl::Kernel *advancePathsKernel_MK_DL_SAMPLE_BSDF;
	cl::Kernel *advancePathsKernel_MK_GENERATE_NEXT_VERTEX_RAY;
	cl::Kernel *advancePathsKernel_MK_SPLAT_SAMPLE;
	cl::Kernel *advancePathsKernel_MK_NEXT_SAMPLE;
	cl::Kernel *advancePathsKernel_MK_GENERATE_CAMERA_RAY;
	size_t advancePathsWorkGroupSize;

	cl::Buffer *raysBuff;
	cl::Buffer *hitsBuff;
	cl::Buffer *tasksBuff;
	cl::Buffer *tasksDirectLightBuff;
	cl::Buffer *tasksStateBuff;
	cl::Buffer *samplesBuff;
	cl::Buffer *sampleDataBuff;
	cl::Buffer *taskStatsBuff;
	cl::Buffer *pathVolInfosBuff;
	cl::Buffer *directLightVolInfosBuff;
	cl::Buffer *pixelFilterBuff;

	u_int sampleDimensions;

	slg::ocl::pathocl::GPUTaskStats *gpuTaskStats;
};

//------------------------------------------------------------------------------
// Path Tracing 100% OpenCL render engine
//------------------------------------------------------------------------------

class PathOCLRenderEngine : public PathOCLBaseRenderEngine {
public:
	PathOCLRenderEngine(const RenderConfig *cfg, Film *flm, boost::mutex *flmMutex);
	virtual ~PathOCLRenderEngine();

	virtual RenderEngineType GetType() const { return GetObjectType(); }
	virtual std::string GetTag() const { return GetObjectTag(); }

	//--------------------------------------------------------------------------
	// Static methods used by RenderEngineRegistry
	//--------------------------------------------------------------------------

	static RenderEngineType GetObjectType() { return PATHOCL; }
	static std::string GetObjectTag() { return "PATHOCL"; }
	static luxrays::Properties ToProperties(const luxrays::Properties &cfg);
	static RenderEngine *FromProperties(const RenderConfig *rcfg, Film *flm, boost::mutex *flmMutex);

	friend class PathOCLRenderThread;

	// Signed because of the delta parameter
	int maxPathDepth;

	int rrDepth;
	float rrImportanceCap;

	// Clamping settings
	float sqrtVarianceClampMaxValue;
	float pdfClampValue;

	u_int taskCount;
<<<<<<< HEAD
	bool usePixelAtomics;
=======
	bool usePixelAtomics, useFastPixelFilter, forceBlackBackground;
>>>>>>> e1347d3f

protected:
	static const luxrays::Properties &GetDefaultProps();

	void InitPixelFilterDistribution();

	virtual PathOCLRenderThread *CreateOCLThread(const u_int index, luxrays::OpenCLIntersectionDevice *device);

	virtual void StartLockLess();
	virtual void StopLockLess();

	void MergeThreadFilms();
	virtual void UpdateFilmLockLess();
	virtual void UpdateCounters();
	void UpdateTaskCount();

	Filter *pixelFilter;
	float *pixelFilterDistribution;
	u_int pixelFilterDistributionSize;

	slg::ocl::Sampler *oclSampler;
	slg::ocl::Filter *oclPixelFilter;
};

}

#endif

#endif	/* _SLG_PATHOCL_H */<|MERGE_RESOLUTION|>--- conflicted
+++ resolved
@@ -133,11 +133,7 @@
 	float pdfClampValue;
 
 	u_int taskCount;
-<<<<<<< HEAD
-	bool usePixelAtomics;
-=======
 	bool usePixelAtomics, useFastPixelFilter, forceBlackBackground;
->>>>>>> e1347d3f
 
 protected:
 	static const luxrays::Properties &GetDefaultProps();

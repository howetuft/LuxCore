--- conflicted
+++ resolved
@@ -131,17 +131,12 @@
 	u_int firstVertexLightSampleCount;
 
 	u_int maxTilePerDevice;
-<<<<<<< HEAD
-
-protected:
-=======
 
 	bool forceBlackBackground;
 
 protected:
 	static const luxrays::Properties &GetDefaultProps();
 
->>>>>>> e1347d3f
 	void PrintSamplesInfo() const;
 
 	virtual PathOCLBaseRenderThread *CreateOCLThread(const u_int index,

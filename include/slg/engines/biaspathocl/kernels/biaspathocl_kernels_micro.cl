#line 2 "biaspathocl_kernels_micro.cl"

/***************************************************************************
 * Copyright 1998-2015 by authors (see AUTHORS.txt)                        *
 *                                                                         *
 *   This file is part of LuxRender.                                       *
 *                                                                         *
 * Licensed under the Apache License, Version 2.0 (the "License");         *
 * you may not use this file except in compliance with the License.        *
 * You may obtain a copy of the License at                                 *
 *                                                                         *
 *     http://www.apache.org/licenses/LICENSE-2.0                          *
 *                                                                         *
 * Unless required by applicable law or agreed to in writing, software     *
 * distributed under the License is distributed on an "AS IS" BASIS,       *
 * WITHOUT WARRANTIES OR CONDITIONS OF ANY KIND, either express or implied.*
 * See the License for the specific language governing permissions and     *
 * limitations under the License.                                          *
 ***************************************************************************/

// List of symbols defined at compile time:
//  PARAM_FIRST_VERTEX_DL_COUNT
//  PARAM_PDF_CLAMP_VALUE
//  PARAM_AA_SAMPLES
//  PARAM_DIRECT_LIGHT_SAMPLES
//  PARAM_DIFFUSE_SAMPLES
//  PARAM_GLOSSY_SAMPLES
//  PARAM_SPECULAR_SAMPLES
//  PARAM_DEPTH_MAX
//  PARAM_DEPTH_DIFFUSE_MAX
//  PARAM_DEPTH_GLOSSY_MAX
//  PARAM_DEPTH_SPECULAR_MAX
//  PARAM_IMAGE_FILTER_WIDTH
//  PARAM_LOW_LIGHT_THREASHOLD
//  PARAM_NEAR_START_LIGHT
//
// Used for RTBIASPATHOCL:
//  PARAM_RTBIASPATHOCL_PREVIEW_RESOLUTION_REDUCTION
//  PARAM_RTBIASPATHOCL_PREVIEW_RESOLUTION_REDUCTION_STEP
//  PARAM_RTBIASPATHOCL_PREVIEW_DL_ONLY
//  PARAM_RTBIASPATHOCL_RESOLUTION_REDUCTION

//------------------------------------------------------------------------------
// RenderSample (Micro-Kernels)
//------------------------------------------------------------------------------

//------------------------------------------------------------------------------
// RenderSample_MK_GENERATE_CAMERA_RAY
//------------------------------------------------------------------------------

__kernel __attribute__((work_group_size_hint(64, 1, 1))) void RenderSample_MK_GENERATE_CAMERA_RAY(
		const uint pass,
		const uint tileStartX, const uint tileStartY,
		const uint tileWidth, const uint tileHeight,
		const uint tileTotalWidth, const uint tileTotalHeight,
		KERNEL_ARGS
		) {
	const size_t gid = get_global_id(0);
	__global GPUTask *task = &tasks[gid];

	uint samplePixelX, samplePixelY, sampleIndex;
	GetSampleXY(pass, tileTotalWidth, tileTotalHeight, &samplePixelX, &samplePixelY, &sampleIndex);

	if ((gid >= tileTotalWidth * tileTotalHeight * PARAM_AA_SAMPLES * PARAM_AA_SAMPLES) ||
			(samplePixelX >= tileWidth) ||
			(samplePixelY >= tileHeight) ||
			(tileStartX + samplePixelX >= engineFilmWidth) ||
			(tileStartY + samplePixelY >= engineFilmHeight)) {
		task->pathState = MK_DONE;
		return;
	}

	//--------------------------------------------------------------------------
	// Initialize the eye ray
	//--------------------------------------------------------------------------

	// Read the seed
	Seed seed;
	seed.s1 = task->seed.s1;
	seed.s2 = task->seed.s2;
	seed.s3 = task->seed.s3;

#if defined(PARAM_HAS_VOLUMES)
	// Initialize the volume information
	PathVolumeInfo_Init(&task->volInfoPathVertex1);
#endif
	
	__global SampleResult *sampleResult = &taskResults[gid];
	SampleResult_Init(sampleResult);
#if defined(PARAM_FILM_CHANNELS_HAS_DIRECT_SHADOW_MASK)
	sampleResult->directShadowMask = 1.f;
#endif
#if defined(PARAM_FILM_CHANNELS_HAS_INDIRECT_SHADOW_MASK)
	sampleResult->indirectShadowMask = 1.f;
#endif

	Ray ray;
	GenerateCameraRay(&seed, task, sampleResult,
			camera, pixelFilterDistribution,
			samplePixelX, samplePixelY, sampleIndex,
			tileStartX, tileStartY,
			engineFilmWidth, engineFilmHeight, &ray);

	task->currentTime = ray.time;
	VSTORE3F(WHITE, task->throughputPathVertex1.c);
	task->tmpRay = ray;

	task->pathState = MK_TRACE_EYE_RAY;

	// Save the seed
	task->seed.s1 = seed.s1;
	task->seed.s2 = seed.s2;
	task->seed.s3 = seed.s3;
}

//------------------------------------------------------------------------------
// RenderSample_MK_TRACE_EYE_RAY
//------------------------------------------------------------------------------

__kernel __attribute__((work_group_size_hint(64, 1, 1))) void RenderSample_MK_TRACE_EYE_RAY(
		KERNEL_ARGS
		) {
	const size_t gid = get_global_id(0);

	__global GPUTask *task = &tasks[gid];
	if (task->pathState != MK_TRACE_EYE_RAY)
		return;

	// Initialize image maps page pointer table
	INIT_IMAGEMAPS_PAGES

	// Read the seed
	Seed seed;
	seed.s1 = task->seed.s1;
	seed.s2 = task->seed.s2;
	seed.s3 = task->seed.s3;

	float3 throughputPathVertex1 = VLOAD3F(task->throughputPathVertex1.c);
	
	__global SampleResult *sampleResult = &taskResults[gid];

	//--------------------------------------------------------------------------
	// Trace the ray
	//--------------------------------------------------------------------------

	Ray ray = task->tmpRay;
	RayHit rayHit;

	float3 connectionThroughput;
	taskStats[gid].raysCount += BIASPATHOCL_Scene_Intersect(
#if defined(PARAM_HAS_VOLUMES)
		&task->volInfoPathVertex1,
		&task->tmpHitPoint,
#endif
#if defined(PARAM_HAS_PASSTHROUGH)
		Rnd_FloatValue(&seed),
#endif
		&ray, &rayHit,
		&task->bsdfPathVertex1,
		&connectionThroughput, throughputPathVertex1,
		sampleResult,
		// BSDF_Init parameters
		meshDescs,
		sceneObjs,
#if (PARAM_TRIANGLE_LIGHT_COUNT > 0)
		meshTriLightDefsOffset,
#endif
		vertices,
#if defined(PARAM_HAS_NORMALS_BUFFER)
		vertNormals,
#endif
#if defined(PARAM_HAS_UVS_BUFFER)
		vertUVs,
#endif
#if defined(PARAM_HAS_COLS_BUFFER)
		vertCols,
#endif
#if defined(PARAM_HAS_ALPHAS_BUFFER)
		vertAlphas,
#endif
		triangles
		MATERIALS_PARAM
		// Accelerator_Intersect parameters
		ACCELERATOR_INTERSECT_PARAM);
	throughputPathVertex1 *= connectionThroughput;

	VSTORE3F(throughputPathVertex1, task->throughputPathVertex1.c);
	task->tmpRayHit = rayHit;

	task->pathState = MK_ILLUMINATE_EYE_MISS;

	// Save the seed
	task->seed.s1 = seed.s1;
	task->seed.s2 = seed.s2;
	task->seed.s3 = seed.s3;
}

//------------------------------------------------------------------------------
// RenderSample_MK_ILLUMINATE_EYE_MISS
//------------------------------------------------------------------------------

__kernel __attribute__((work_group_size_hint(64, 1, 1))) void RenderSample_MK_ILLUMINATE_EYE_MISS(
		KERNEL_ARGS
		) {
	const size_t gid = get_global_id(0);

	__global GPUTask *task = &tasks[gid];
	if (task->pathState != MK_ILLUMINATE_EYE_MISS)
		return;

	// Initialize image maps page pointer table
	INIT_IMAGEMAPS_PAGES

	__global SampleResult *sampleResult = &taskResults[gid];

	//--------------------------------------------------------------------------
	// Render the eye ray miss
	//--------------------------------------------------------------------------

	const RayHit rayHit = task->tmpRayHit;
	if (rayHit.meshIndex == NULL_INDEX) {
		// Nothing was hit

#if defined(PARAM_HAS_ENVLIGHTS)
#if defined(PARAM_FORCE_BLACK_BACKGROUND)
		if (!sampleResult->passThroughPath) {
#endif
			const Ray ray = task->tmpRay;

			// Add environmental lights radiance
			const float3 rayDir = (float3)(ray.d.x, ray.d.y, ray.d.z);
			// SPECULAR is required to avoid MIS
			DirectHitInfiniteLight(
					SPECULAR,
					VLOAD3F(task->throughputPathVertex1.c),
					-rayDir, 1.f,
					sampleResult
					LIGHTS_PARAM);
#if defined(PARAM_FORCE_BLACK_BACKGROUND)
		}
#endif
#endif

#if defined(PARAM_FILM_CHANNELS_HAS_ALPHA)
		sampleResult->alpha = 0.f;
#endif
#if defined(PARAM_FILM_CHANNELS_HAS_DEPTH)
		sampleResult->depth = INFINITY;
#endif
#if defined(PARAM_FILM_CHANNELS_HAS_POSITION)
		sampleResult->position.x = INFINITY;
		sampleResult->position.y = INFINITY;
		sampleResult->position.z = INFINITY;
#endif
#if defined(PARAM_FILM_CHANNELS_HAS_GEOMETRY_NORMAL)
		sampleResult->geometryNormal.x = INFINITY;
		sampleResult->geometryNormal.y = INFINITY;
		sampleResult->geometryNormal.z = INFINITY;
#endif
#if defined(PARAM_FILM_CHANNELS_HAS_SHADING_NORMAL)
		sampleResult->shadingNormal.x = INFINITY;
		sampleResult->shadingNormal.y = INFINITY;
		sampleResult->shadingNormal.z = INFINITY;
#endif
#if defined(PARAM_FILM_CHANNELS_HAS_MATERIAL_ID)
		sampleResult->materialID = NULL_INDEX;
#endif
#if defined(PARAM_FILM_CHANNELS_HAS_OBJECT_ID)
		sampleResult->objectID = NULL_INDEX;
#endif
#if defined(PARAM_FILM_CHANNELS_HAS_UV)
		sampleResult->uv.u = INFINITY;
		sampleResult->uv.v = INFINITY;
#endif

		task->pathState = MK_DONE;
	} else
		task->pathState = MK_ILLUMINATE_EYE_HIT;
}

//------------------------------------------------------------------------------
// RenderSample_MK_ILLUMINATE_EYE_HIT
//------------------------------------------------------------------------------

__kernel __attribute__((work_group_size_hint(64, 1, 1))) void RenderSample_MK_ILLUMINATE_EYE_HIT(
		KERNEL_ARGS
		) {
	const size_t gid = get_global_id(0);

	__global GPUTask *task = &tasks[gid];
	if (task->pathState != MK_ILLUMINATE_EYE_HIT)
		return;

	// Initialize image maps page pointer table
	INIT_IMAGEMAPS_PAGES

	__global SampleResult *sampleResult = &taskResults[gid];

	//----------------------------------------------------------------------
	// Something was hit
	//----------------------------------------------------------------------

	const float rayHitT = task->tmpRayHit.t;

	// Save the path first vertex information
#if defined(PARAM_FILM_CHANNELS_HAS_ALPHA)
	sampleResult->alpha = 1.f;
#endif
#if defined(PARAM_FILM_CHANNELS_HAS_DEPTH)
	sampleResult->depth = rayHitT;
#endif
#if defined(PARAM_FILM_CHANNELS_HAS_POSITION)
	sampleResult->position = task->bsdfPathVertex1.hitPoint.p;
#endif
#if defined(PARAM_FILM_CHANNELS_HAS_GEOMETRY_NORMAL)
	sampleResult->geometryNormal = task->bsdfPathVertex1.hitPoint.geometryN;
#endif
#if defined(PARAM_FILM_CHANNELS_HAS_SHADING_NORMAL)
	sampleResult->shadingNormal = task->bsdfPathVertex1.hitPoint.shadeN;
#endif
#if defined(PARAM_FILM_CHANNELS_HAS_MATERIAL_ID)
	sampleResult->materialID = BSDF_GetMaterialID(&task->bsdfPathVertex1
				MATERIALS_PARAM);
#endif
#if defined(PARAM_FILM_CHANNELS_HAS_OBJECT_ID)
	sampleResult->objectID = BSDF_GetObjectID(&task->bsdfPathVertex1, sceneObjs);
#endif
#if defined(PARAM_FILM_CHANNELS_HAS_UV)
	sampleResult->uv = task->bsdfPathVertex1.hitPoint.uv;
#endif

#if (PARAM_TRIANGLE_LIGHT_COUNT > 0)
	// Check if it is a light source (note: I can hit only triangle area light sources)
	if (BSDF_IsLightSource(&task->bsdfPathVertex1) && (rayHitT > PARAM_NEAR_START_LIGHT)) {
		// SPECULAR is required to avoid MIS
		DirectHitFiniteLight(SPECULAR,
				VLOAD3F(task->throughputPathVertex1.c),
				rayHitT, &task->bsdfPathVertex1, 1.f,
				sampleResult
				LIGHTS_PARAM);
	}
#endif

	task->pathState = MK_DL_VERTEX_1;
}

//------------------------------------------------------------------------------
// RenderSample_MK_DL_VERTEX_1
//------------------------------------------------------------------------------

__kernel __attribute__((work_group_size_hint(64, 1, 1))) void RenderSample_MK_DL_VERTEX_1(
		const uint pass,
		KERNEL_ARGS
		) {
	const size_t gid = get_global_id(0);

	__global GPUTask *task = &tasks[gid];
	if (task->pathState != MK_DL_VERTEX_1)
		return;

	// Initialize image maps page pointer table
	INIT_IMAGEMAPS_PAGES

	__global SampleResult *sampleResult = &taskResults[gid];

	//----------------------------------------------------------------------
	// First path vertex direct light sampling
	//----------------------------------------------------------------------

	const BSDFEvent materialEventTypes = BSDF_GetEventTypes(&task->bsdfPathVertex1
		MATERIALS_PARAM);
<<<<<<< HEAD
	sampleResult->lastPathVertex = 
			(PARAM_DEPTH_MAX <= 1) ||
			((PARAM_DEPTH_DIFFUSE_MAX <= 1) && (materialEventTypes & DIFFUSE)) ||
			((PARAM_DEPTH_GLOSSY_MAX <= 1) && (materialEventTypes & GLOSSY)) ||
			((PARAM_DEPTH_SPECULAR_MAX <= 1) && (materialEventTypes & SPECULAR));
=======

#if defined(RENDER_ENGINE_RTBIASPATHOCL) && defined(PARAM_RTBIASPATHOCL_PREVIEW_DL_ONLY)
	// RTBIASPATHOCL can render first passes with direct light only
	if (RT_IsPreview(pass))
		sampleResult->lastPathVertex = true;
	else
#endif
		sampleResult->lastPathVertex = 
				(PARAM_DEPTH_MAX <= 1) ||
				((PARAM_DEPTH_DIFFUSE_MAX <= 1) && (materialEventTypes & DIFFUSE)) ||
				((PARAM_DEPTH_GLOSSY_MAX <= 1) && (materialEventTypes & GLOSSY)) ||
				((PARAM_DEPTH_SPECULAR_MAX <= 1) && (materialEventTypes & SPECULAR));
>>>>>>> e1347d3f
	task->materialEventTypesPathVertex1 = materialEventTypes;

	// Only if it is not a SPECULAR BSDF
	if (!BSDF_IsDelta(&task->bsdfPathVertex1
			MATERIALS_PARAM)) {
		// Read the seed
		Seed seed;
		seed.s1 = task->seed.s1;
		seed.s2 = task->seed.s2;
		seed.s3 = task->seed.s3;

		__global GPUTaskDirectLight *taskDirectLight = &tasksDirectLight[gid];

#if defined(PARAM_HAS_VOLUMES)
		// I need to work on a copy of volume information of the first path vertex
		taskDirectLight->directLightVolInfo = task->volInfoPathVertex1;
#endif

		float lightsVisibility;
		taskStats[gid].raysCount +=
			DirectLightSampling_ALL(
			&seed,
#if defined(PARAM_HAS_VOLUMES)
			&taskDirectLight->directLightVolInfo,
#endif
#if (PARAM_TRIANGLE_LIGHT_COUNT > 0) || defined(PARAM_HAS_VOLUMES)
			&task->tmpHitPoint,
#endif
#if defined(PARAM_HAS_INFINITELIGHTS)
			worldCenterX, worldCenterY, worldCenterZ, worldRadius,
#endif
			task->currentTime,
			VLOAD3F(task->throughputPathVertex1.c),
			&task->bsdfPathVertex1, &taskDirectLight->directLightBSDF,
			sampleResult,
			// BSDF_Init parameters
			meshDescs,
			sceneObjs,
			vertices,
#if defined(PARAM_HAS_NORMALS_BUFFER)
			vertNormals,
#endif
#if defined(PARAM_HAS_UVS_BUFFER)
			vertUVs,
#endif
#if defined(PARAM_HAS_COLS_BUFFER)
			vertCols,
#endif
#if defined(PARAM_HAS_ALPHAS_BUFFER)
			vertAlphas,
#endif
			triangles,
			&lightsVisibility
			// Accelerator_Intersect parameters
			ACCELERATOR_INTERSECT_PARAM
			// Light related parameters
			LIGHTS_PARAM);
		taskDirectLight->lightsVisibility1 = lightsVisibility;

		// Save the seed
		task->seed.s1 = seed.s1;
		task->seed.s2 = seed.s2;
		task->seed.s3 = seed.s3;
	}

	sampleResult->firstPathVertex = false;
#if defined(PARAM_FILM_CHANNELS_HAS_INDIRECT_SHADOW_MASK)
	sampleResult->indirectShadowMask = 0.f;
#endif

#if defined(RENDER_ENGINE_RTBIASPATHOCL) && defined(PARAM_RTBIASPATHOCL_PREVIEW_DL_ONLY)
	// RTBIASPATHOCL renders first passes at a lower resolution and (optionally)
	// with direct light only
	if (sampleResult->lastPathVertex)
		task->pathState = MK_DONE;
	else
#endif
		task->pathState = MK_BSDF_SAMPLE;
}

//------------------------------------------------------------------------------
// RenderSample_MK_BSDF_SAMPLE
//------------------------------------------------------------------------------

void RenderSample_MK_BSDF_SAMPLE(
		const BSDFEvent vertex1SampleComponent,
		KERNEL_ARGS
		) {
	const size_t gid = get_global_id(0);

	__global GPUTask *task = &tasks[gid];
	__global SampleResult *sampleResult = &taskResults[gid];
	if ((task->pathState != MK_BSDF_SAMPLE) ||
			(sampleResult->lastPathVertex) ||
			!(task->materialEventTypesPathVertex1 & vertex1SampleComponent) ||
			!PathDepthInfo_CheckComponentDepths(vertex1SampleComponent))
		return;

	// Read the seed
	Seed seed;
	seed.s1 = task->seed.s1;
	seed.s2 = task->seed.s2;
	seed.s3 = task->seed.s3;

	// Initialize image maps page pointer table
	INIT_IMAGEMAPS_PAGES

	__global GPUTaskDirectLight *taskDirectLight = &tasksDirectLight[gid];
	__global GPUTaskPathVertexN *taskPathVertexN = &tasksPathVertexN[gid];

	//----------------------------------------------------------------------
	// Sample the components of the BSDF of the first path vertex
	//----------------------------------------------------------------------

	const int matSamplesCount = mats[task->bsdfPathVertex1.materialIndex].samples;
	const uint globalMatSamplesCount = ((vertex1SampleComponent == DIFFUSE) ? PARAM_DIFFUSE_SAMPLES :
		((vertex1SampleComponent == GLOSSY) ? PARAM_GLOSSY_SAMPLES :
			PARAM_SPECULAR_SAMPLES));
	const uint sampleCount = (matSamplesCount < 0) ? globalMatSamplesCount : (uint)matSamplesCount;

	taskStats[gid].raysCount += SampleComponent(
			&seed,
			taskDirectLight->lightsVisibility1,
#if defined(PARAM_HAS_VOLUMES)
			&task->volInfoPathVertex1,
			&taskPathVertexN->volInfoPathVertexN,
			&taskDirectLight->directLightVolInfo,
#endif
#if (PARAM_TRIANGLE_LIGHT_COUNT > 0) || defined(PARAM_HAS_VOLUMES)
			&task->tmpHitPoint,
#endif
#if defined(PARAM_HAS_INFINITELIGHTS)
			worldCenterX, worldCenterY, worldCenterZ, worldRadius,
#endif
			task->currentTime,
			vertex1SampleComponent,
			sampleCount, VLOAD3F(task->throughputPathVertex1.c),
			&task->bsdfPathVertex1, &taskPathVertexN->bsdfPathVertexN,
			&taskDirectLight->directLightBSDF,
			sampleResult,
			// BSDF_Init parameters
			meshDescs,
			sceneObjs,
			vertices,
#if defined(PARAM_HAS_NORMALS_BUFFER)
			vertNormals,
#endif
#if defined(PARAM_HAS_UVS_BUFFER)
			vertUVs,
#endif
#if defined(PARAM_HAS_COLS_BUFFER)
			vertCols,
#endif
#if defined(PARAM_HAS_ALPHAS_BUFFER)
			vertAlphas,
#endif
			triangles
			// Accelerator_Intersect parameters
			ACCELERATOR_INTERSECT_PARAM
			// Light related parameters
			LIGHTS_PARAM);

	// Save the seed
	task->seed.s1 = seed.s1;
	task->seed.s2 = seed.s2;
	task->seed.s3 = seed.s3;
}

__kernel __attribute__((work_group_size_hint(64, 1, 1))) void RenderSample_MK_BSDF_SAMPLE_DIFFUSE(
		KERNEL_ARGS
		) {
	RenderSample_MK_BSDF_SAMPLE(
			DIFFUSE,
			engineFilmWidth,engineFilmHeight,
			tasks,
			tasksDirectLight,
			tasksPathVertexN,
			taskStats,
			taskResults,
			pixelFilterDistribution,
			// Film parameters
			filmWidth, filmHeight,
			0, filmWidth - 1,
			0, filmHeight - 1
#if defined(PARAM_FILM_RADIANCE_GROUP_0)
			, filmRadianceGroup0
#endif
#if defined(PARAM_FILM_RADIANCE_GROUP_1)
			, filmRadianceGroup1
#endif
#if defined(PARAM_FILM_RADIANCE_GROUP_2)
			, filmRadianceGroup2
#endif
#if defined(PARAM_FILM_RADIANCE_GROUP_3)
			, filmRadianceGroup3
#endif
#if defined(PARAM_FILM_RADIANCE_GROUP_4)
			, filmRadianceGroup4
#endif
#if defined(PARAM_FILM_RADIANCE_GROUP_5)
			, filmRadianceGroup5
#endif
#if defined(PARAM_FILM_RADIANCE_GROUP_6)
			, filmRadianceGroup6
#endif
#if defined(PARAM_FILM_RADIANCE_GROUP_7)
			, filmRadianceGroup7
#endif
#if defined(PARAM_FILM_CHANNELS_HAS_ALPHA)
			, filmAlpha
#endif
#if defined(PARAM_FILM_CHANNELS_HAS_DEPTH)
			, filmDepth
#endif
#if defined(PARAM_FILM_CHANNELS_HAS_POSITION)
			, filmPosition
#endif
#if defined(PARAM_FILM_CHANNELS_HAS_GEOMETRY_NORMAL)
			, filmGeometryNormal
#endif
#if defined(PARAM_FILM_CHANNELS_HAS_SHADING_NORMAL)
			, filmShadingNormal
#endif
#if defined(PARAM_FILM_CHANNELS_HAS_MATERIAL_ID)
			, filmMaterialID
#endif
#if defined(PARAM_FILM_CHANNELS_HAS_DIRECT_DIFFUSE)
			, filmDirectDiffuse
#endif
#if defined(PARAM_FILM_CHANNELS_HAS_DIRECT_GLOSSY)
			, filmDirectGlossy
#endif
#if defined(PARAM_FILM_CHANNELS_HAS_EMISSION)
			, filmEmission
#endif
#if defined(PARAM_FILM_CHANNELS_HAS_INDIRECT_DIFFUSE)
			, filmIndirectDiffuse
#endif
#if defined(PARAM_FILM_CHANNELS_HAS_INDIRECT_GLOSSY)
			, filmIndirectGlossy
#endif
#if defined(PARAM_FILM_CHANNELS_HAS_INDIRECT_SPECULAR)
			, filmIndirectSpecular
#endif
#if defined(PARAM_FILM_CHANNELS_HAS_MATERIAL_ID_MASK)
			, filmMaterialIDMask
#endif
#if defined(PARAM_FILM_CHANNELS_HAS_DIRECT_SHADOW_MASK)
			, filmDirectShadowMask
#endif
#if defined(PARAM_FILM_CHANNELS_HAS_INDIRECT_SHADOW_MASK)
			, filmIndirectShadowMask
#endif
#if defined(PARAM_FILM_CHANNELS_HAS_UV)
			, filmUV
#endif
#if defined(PARAM_FILM_CHANNELS_HAS_RAYCOUNT)
			, filmRayCount
#endif
#if defined(PARAM_FILM_CHANNELS_HAS_BY_MATERIAL_ID)
			, filmByMaterialID
#endif
#if defined(PARAM_FILM_CHANNELS_HAS_IRRADIANCE)
			, filmIrradiance
#endif
#if defined(PARAM_FILM_CHANNELS_HAS_OBJECT_ID)
			, filmObjectID
#endif
#if defined(PARAM_FILM_CHANNELS_HAS_OBJECT_ID_MASK)
			, filmObjectIDMask
#endif
#if defined(PARAM_FILM_CHANNELS_HAS_BY_OBJECT_ID)
			, filmByObjectID
#endif
			,
			// Scene parameters
#if defined(PARAM_HAS_INFINITELIGHTS)
			worldCenterX,
			worldCenterY,
			worldCenterZ,
			worldRadius,
#endif
			mats,
			texs,
			sceneObjs,
			meshDescs,
			vertices,
#if defined(PARAM_HAS_NORMALS_BUFFER)
			vertNormals,
#endif
#if defined(PARAM_HAS_UVS_BUFFER)
			vertUVs,
#endif
#if defined(PARAM_HAS_COLS_BUFFER)
			vertCols,
#endif
#if defined(PARAM_HAS_ALPHAS_BUFFER)
			vertAlphas,
#endif
			triangles,
			camera,
			// Lights
			lights,
#if defined(PARAM_HAS_ENVLIGHTS)
			envLightIndices,
			envLightCount,
#endif
			meshTriLightDefsOffset,
#if defined(PARAM_HAS_INFINITELIGHT)
			infiniteLightDistribution,
#endif
			lightsDistribution
			// Images
#if defined(PARAM_IMAGEMAPS_PAGE_0)
			, 	imageMapDescs, 	imageMapBuff0
#endif
#if defined(PARAM_IMAGEMAPS_PAGE_1)
			imageMapBuff1
#endif
#if defined(PARAM_IMAGEMAPS_PAGE_2)
			, imageMapBuff2
#endif
#if defined(PARAM_IMAGEMAPS_PAGE_3)
			, imageMapBuff3
#endif
#if defined(PARAM_IMAGEMAPS_PAGE_4)
			, imageMapBuff4
#endif
#if defined(PARAM_IMAGEMAPS_PAGE_5)
			, imageMapBuff5
#endif
#if defined(PARAM_IMAGEMAPS_PAGE_6)
			, imageMapBuff6
#endif
#if defined(PARAM_IMAGEMAPS_PAGE_7)
			, imageMapBuff7
#endif
			// Ray intersection accelerator parameters
			ACCELERATOR_INTERSECT_PARAM
			);
}

__kernel __attribute__((work_group_size_hint(64, 1, 1))) void RenderSample_MK_BSDF_SAMPLE_GLOSSY(
		KERNEL_ARGS
		) {
	RenderSample_MK_BSDF_SAMPLE(
			GLOSSY,
			engineFilmWidth,engineFilmHeight,
			tasks,
			tasksDirectLight,
			tasksPathVertexN,
			taskStats,
			taskResults,
			pixelFilterDistribution,
			// Film parameters
			filmWidth, filmHeight,
			0, filmWidth - 1,
			0, filmHeight - 1
#if defined(PARAM_FILM_RADIANCE_GROUP_0)
			, filmRadianceGroup0
#endif
#if defined(PARAM_FILM_RADIANCE_GROUP_1)
			, filmRadianceGroup1
#endif
#if defined(PARAM_FILM_RADIANCE_GROUP_2)
			, filmRadianceGroup2
#endif
#if defined(PARAM_FILM_RADIANCE_GROUP_3)
			, filmRadianceGroup3
#endif
#if defined(PARAM_FILM_RADIANCE_GROUP_4)
			, filmRadianceGroup4
#endif
#if defined(PARAM_FILM_RADIANCE_GROUP_5)
			, filmRadianceGroup5
#endif
#if defined(PARAM_FILM_RADIANCE_GROUP_6)
			, filmRadianceGroup6
#endif
#if defined(PARAM_FILM_RADIANCE_GROUP_7)
			, filmRadianceGroup7
#endif
#if defined(PARAM_FILM_CHANNELS_HAS_ALPHA)
			, filmAlpha
#endif
#if defined(PARAM_FILM_CHANNELS_HAS_DEPTH)
			, filmDepth
#endif
#if defined(PARAM_FILM_CHANNELS_HAS_POSITION)
			, filmPosition
#endif
#if defined(PARAM_FILM_CHANNELS_HAS_GEOMETRY_NORMAL)
			, filmGeometryNormal
#endif
#if defined(PARAM_FILM_CHANNELS_HAS_SHADING_NORMAL)
			, filmShadingNormal
#endif
#if defined(PARAM_FILM_CHANNELS_HAS_MATERIAL_ID)
			, filmMaterialID
#endif
#if defined(PARAM_FILM_CHANNELS_HAS_DIRECT_DIFFUSE)
			, filmDirectDiffuse
#endif
#if defined(PARAM_FILM_CHANNELS_HAS_DIRECT_GLOSSY)
			, filmDirectGlossy
#endif
#if defined(PARAM_FILM_CHANNELS_HAS_EMISSION)
			, filmEmission
#endif
#if defined(PARAM_FILM_CHANNELS_HAS_INDIRECT_DIFFUSE)
			, filmIndirectDiffuse
#endif
#if defined(PARAM_FILM_CHANNELS_HAS_INDIRECT_GLOSSY)
			, filmIndirectGlossy
#endif
#if defined(PARAM_FILM_CHANNELS_HAS_INDIRECT_SPECULAR)
			, filmIndirectSpecular
#endif
#if defined(PARAM_FILM_CHANNELS_HAS_MATERIAL_ID_MASK)
			, filmMaterialIDMask
#endif
#if defined(PARAM_FILM_CHANNELS_HAS_DIRECT_SHADOW_MASK)
			, filmDirectShadowMask
#endif
#if defined(PARAM_FILM_CHANNELS_HAS_INDIRECT_SHADOW_MASK)
			, filmIndirectShadowMask
#endif
#if defined(PARAM_FILM_CHANNELS_HAS_UV)
			, filmUV
#endif
#if defined(PARAM_FILM_CHANNELS_HAS_RAYCOUNT)
			, filmRayCount
#endif
#if defined(PARAM_FILM_CHANNELS_HAS_BY_MATERIAL_ID)
			, filmByMaterialID
#endif
#if defined(PARAM_FILM_CHANNELS_HAS_IRRADIANCE)
			, filmIrradiance
#endif
#if defined(PARAM_FILM_CHANNELS_HAS_OBJECT_ID)
			, filmObjectID
#endif
#if defined(PARAM_FILM_CHANNELS_HAS_OBJECT_ID_MASK)
			, filmObjectIDMask
#endif
#if defined(PARAM_FILM_CHANNELS_HAS_BY_OBJECT_ID)
			, filmByObjectID
#endif
			,
			// Scene parameters
#if defined(PARAM_HAS_INFINITELIGHTS)
			worldCenterX,
			worldCenterY,
			worldCenterZ,
			worldRadius,
#endif
			mats,
			texs,
			sceneObjs,
			meshDescs,
			vertices,
#if defined(PARAM_HAS_NORMALS_BUFFER)
			vertNormals,
#endif
#if defined(PARAM_HAS_UVS_BUFFER)
			vertUVs,
#endif
#if defined(PARAM_HAS_COLS_BUFFER)
			vertCols,
#endif
#if defined(PARAM_HAS_ALPHAS_BUFFER)
			vertAlphas,
#endif
			triangles,
			camera,
			// Lights
			lights,
#if defined(PARAM_HAS_ENVLIGHTS)
			envLightIndices,
			envLightCount,
#endif
			meshTriLightDefsOffset,
#if defined(PARAM_HAS_INFINITELIGHT)
			infiniteLightDistribution,
#endif
			lightsDistribution
			// Images
#if defined(PARAM_IMAGEMAPS_PAGE_0)
			, 	imageMapDescs, 	imageMapBuff0
#endif
#if defined(PARAM_IMAGEMAPS_PAGE_1)
			imageMapBuff1
#endif
#if defined(PARAM_IMAGEMAPS_PAGE_2)
			, imageMapBuff2
#endif
#if defined(PARAM_IMAGEMAPS_PAGE_3)
			, imageMapBuff3
#endif
#if defined(PARAM_IMAGEMAPS_PAGE_4)
			, imageMapBuff4
#endif
#if defined(PARAM_IMAGEMAPS_PAGE_5)
			, imageMapBuff5
#endif
#if defined(PARAM_IMAGEMAPS_PAGE_6)
			, imageMapBuff6
#endif
#if defined(PARAM_IMAGEMAPS_PAGE_7)
			, imageMapBuff7
#endif
			// Ray intersection accelerator parameters
			ACCELERATOR_INTERSECT_PARAM
			);
}

__kernel __attribute__((work_group_size_hint(64, 1, 1))) void RenderSample_MK_BSDF_SAMPLE_SPECULAR(
		KERNEL_ARGS
		) {
	RenderSample_MK_BSDF_SAMPLE(
			SPECULAR,
			engineFilmWidth,engineFilmHeight,
			tasks,
			tasksDirectLight,
			tasksPathVertexN,
			taskStats,
			taskResults,
			pixelFilterDistribution,
			// Film parameters
			filmWidth, filmHeight,
			0, filmWidth - 1,
			0, filmHeight - 1
#if defined(PARAM_FILM_RADIANCE_GROUP_0)
			, filmRadianceGroup0
#endif
#if defined(PARAM_FILM_RADIANCE_GROUP_1)
			, filmRadianceGroup1
#endif
#if defined(PARAM_FILM_RADIANCE_GROUP_2)
			, filmRadianceGroup2
#endif
#if defined(PARAM_FILM_RADIANCE_GROUP_3)
			, filmRadianceGroup3
#endif
#if defined(PARAM_FILM_RADIANCE_GROUP_4)
			, filmRadianceGroup4
#endif
#if defined(PARAM_FILM_RADIANCE_GROUP_5)
			, filmRadianceGroup5
#endif
#if defined(PARAM_FILM_RADIANCE_GROUP_6)
			, filmRadianceGroup6
#endif
#if defined(PARAM_FILM_RADIANCE_GROUP_7)
			, filmRadianceGroup7
#endif
#if defined(PARAM_FILM_CHANNELS_HAS_ALPHA)
			, filmAlpha
#endif
#if defined(PARAM_FILM_CHANNELS_HAS_DEPTH)
			, filmDepth
#endif
#if defined(PARAM_FILM_CHANNELS_HAS_POSITION)
			, filmPosition
#endif
#if defined(PARAM_FILM_CHANNELS_HAS_GEOMETRY_NORMAL)
			, filmGeometryNormal
#endif
#if defined(PARAM_FILM_CHANNELS_HAS_SHADING_NORMAL)
			, filmShadingNormal
#endif
#if defined(PARAM_FILM_CHANNELS_HAS_MATERIAL_ID)
			, filmMaterialID
#endif
#if defined(PARAM_FILM_CHANNELS_HAS_DIRECT_DIFFUSE)
			, filmDirectDiffuse
#endif
#if defined(PARAM_FILM_CHANNELS_HAS_DIRECT_GLOSSY)
			, filmDirectGlossy
#endif
#if defined(PARAM_FILM_CHANNELS_HAS_EMISSION)
			, filmEmission
#endif
#if defined(PARAM_FILM_CHANNELS_HAS_INDIRECT_DIFFUSE)
			, filmIndirectDiffuse
#endif
#if defined(PARAM_FILM_CHANNELS_HAS_INDIRECT_GLOSSY)
			, filmIndirectGlossy
#endif
#if defined(PARAM_FILM_CHANNELS_HAS_INDIRECT_SPECULAR)
			, filmIndirectSpecular
#endif
#if defined(PARAM_FILM_CHANNELS_HAS_MATERIAL_ID_MASK)
			, filmMaterialIDMask
#endif
#if defined(PARAM_FILM_CHANNELS_HAS_DIRECT_SHADOW_MASK)
			, filmDirectShadowMask
#endif
#if defined(PARAM_FILM_CHANNELS_HAS_INDIRECT_SHADOW_MASK)
			, filmIndirectShadowMask
#endif
#if defined(PARAM_FILM_CHANNELS_HAS_UV)
			, filmUV
#endif
#if defined(PARAM_FILM_CHANNELS_HAS_RAYCOUNT)
			, filmRayCount
#endif
#if defined(PARAM_FILM_CHANNELS_HAS_BY_MATERIAL_ID)
			, filmByMaterialID
#endif
#if defined(PARAM_FILM_CHANNELS_HAS_IRRADIANCE)
			, filmIrradiance
#endif
#if defined(PARAM_FILM_CHANNELS_HAS_OBJECT_ID)
			, filmObjectID
#endif
#if defined(PARAM_FILM_CHANNELS_HAS_OBJECT_ID_MASK)
			, filmObjectIDMask
#endif
#if defined(PARAM_FILM_CHANNELS_HAS_BY_OBJECT_ID)
			, filmByObjectID
#endif
			,
			// Scene parameters
#if defined(PARAM_HAS_INFINITELIGHTS)
			worldCenterX,
			worldCenterY,
			worldCenterZ,
			worldRadius,
#endif
			mats,
			texs,
			sceneObjs,
			meshDescs,
			vertices,
#if defined(PARAM_HAS_NORMALS_BUFFER)
			vertNormals,
#endif
#if defined(PARAM_HAS_UVS_BUFFER)
			vertUVs,
#endif
#if defined(PARAM_HAS_COLS_BUFFER)
			vertCols,
#endif
#if defined(PARAM_HAS_ALPHAS_BUFFER)
			vertAlphas,
#endif
			triangles,
			camera,
			// Lights
			lights,
#if defined(PARAM_HAS_ENVLIGHTS)
			envLightIndices,
			envLightCount,
#endif
			meshTriLightDefsOffset,
#if defined(PARAM_HAS_INFINITELIGHT)
			infiniteLightDistribution,
#endif
			lightsDistribution
			// Images
#if defined(PARAM_IMAGEMAPS_PAGE_0)
			, 	imageMapDescs, 	imageMapBuff0
#endif
#if defined(PARAM_IMAGEMAPS_PAGE_1)
			imageMapBuff1
#endif
#if defined(PARAM_IMAGEMAPS_PAGE_2)
			, imageMapBuff2
#endif
#if defined(PARAM_IMAGEMAPS_PAGE_3)
			, imageMapBuff3
#endif
#if defined(PARAM_IMAGEMAPS_PAGE_4)
			, imageMapBuff4
#endif
#if defined(PARAM_IMAGEMAPS_PAGE_5)
			, imageMapBuff5
#endif
#if defined(PARAM_IMAGEMAPS_PAGE_6)
			, imageMapBuff6
#endif
#if defined(PARAM_IMAGEMAPS_PAGE_7)
			, imageMapBuff7
#endif
			// Ray intersection accelerator parameters
			ACCELERATOR_INTERSECT_PARAM
			);
	
	// All done
	tasks[get_global_id(0)].pathState = MK_DONE;
}<|MERGE_RESOLUTION|>--- conflicted
+++ resolved
@@ -369,13 +369,6 @@
 
 	const BSDFEvent materialEventTypes = BSDF_GetEventTypes(&task->bsdfPathVertex1
 		MATERIALS_PARAM);
-<<<<<<< HEAD
-	sampleResult->lastPathVertex = 
-			(PARAM_DEPTH_MAX <= 1) ||
-			((PARAM_DEPTH_DIFFUSE_MAX <= 1) && (materialEventTypes & DIFFUSE)) ||
-			((PARAM_DEPTH_GLOSSY_MAX <= 1) && (materialEventTypes & GLOSSY)) ||
-			((PARAM_DEPTH_SPECULAR_MAX <= 1) && (materialEventTypes & SPECULAR));
-=======
 
 #if defined(RENDER_ENGINE_RTBIASPATHOCL) && defined(PARAM_RTBIASPATHOCL_PREVIEW_DL_ONLY)
 	// RTBIASPATHOCL can render first passes with direct light only
@@ -388,7 +381,6 @@
 				((PARAM_DEPTH_DIFFUSE_MAX <= 1) && (materialEventTypes & DIFFUSE)) ||
 				((PARAM_DEPTH_GLOSSY_MAX <= 1) && (materialEventTypes & GLOSSY)) ||
 				((PARAM_DEPTH_SPECULAR_MAX <= 1) && (materialEventTypes & SPECULAR));
->>>>>>> e1347d3f
 	task->materialEventTypesPathVertex1 = materialEventTypes;
 
 	// Only if it is not a SPECULAR BSDF

################################################################################
# Copyright 1998-2015 by authors (see AUTHORS.txt)
#
#   This file is part of LuxRender.
#
# Licensed under the Apache License, Version 2.0 (the "License");
# you may not use this file except in compliance with the License.
# You may obtain a copy of the License at
#
#     http://www.apache.org/licenses/LICENSE-2.0
#
# Unless required by applicable law or agreed to in writing, software
# distributed under the License is distributed on an "AS IS" BASIS,
# WITHOUT WARRANTIES OR CONDITIONS OF ANY KIND, either express or implied.
# See the License for the specific language governing permissions and
# limitations under the License.
################################################################################

include(FindPkgMacros)
getenv_path(LuxRays_DEPENDENCIES_DIR)

################################################################################
#
# Core dependencies
#
################################################################################

# Find threading library
find_package(Threads REQUIRED)

find_package(OpenImageIO REQUIRED)
include_directories(BEFORE SYSTEM ${OPENIMAGEIO_INCLUDE_DIR})
find_package(OpenEXR REQUIRED)

if(NOT APPLE)
    # Apple has these available hardcoded and matched in macos repo, see Config_OSX.cmake

    include_directories(BEFORE SYSTEM ${OPENEXR_INCLUDE_DIRS})
    find_package(TIFF REQUIRED)
    include_directories(BEFORE SYSTEM ${TIFF_INCLUDE_DIR})
    find_package(JPEG REQUIRED)
    include_directories(BEFORE SYSTEM ${JPEG_INCLUDE_DIR})
    find_package(PNG REQUIRED)
    include_directories(BEFORE SYSTEM ${PNG_PNG_INCLUDE_DIR})
	# Find Python Libraries
	find_package(PythonLibs)
endif()

include_directories(${PYTHON_INCLUDE_DIRS})

# Find Boost
set(Boost_USE_STATIC_LIBS       OFF)
set(Boost_USE_MULTITHREADED     ON)
set(Boost_USE_STATIC_RUNTIME    OFF)
set(BOOST_ROOT                  "${BOOST_SEARCH_PATH}")
#set(Boost_DEBUG                 ON)
set(Boost_MINIMUM_VERSION       "1.44.0")

set(Boost_ADDITIONAL_VERSIONS "1.47.0" "1.46.1" "1.46" "1.46.0" "1.45" "1.45.0" "1.44" "1.44.0")

set(LUXRAYS_BOOST_COMPONENTS thread program_options filesystem serialization iostreams regex system python chrono)
find_package(Boost ${Boost_MINIMUM_VERSION} COMPONENTS ${LUXRAYS_BOOST_COMPONENTS})
if (NOT Boost_FOUND)
        # Try again with the other type of libs
        if(Boost_USE_STATIC_LIBS)
                set(Boost_USE_STATIC_LIBS OFF)
        else()
                set(Boost_USE_STATIC_LIBS ON)
        endif()
        find_package(Boost ${Boost_MINIMUM_VERSION} COMPONENTS ${LUXRAYS_BOOST_COMPONENTS})
endif()

if (Boost_FOUND)
	include_directories(BEFORE SYSTEM ${Boost_INCLUDE_DIRS})
	link_directories(${Boost_LIBRARY_DIRS})
	# Don't use old boost versions interfaces
	ADD_DEFINITIONS(-DBOOST_FILESYSTEM_NO_DEPRECATED)
	if (Boost_USE_STATIC_LIBS)
		ADD_DEFINITIONS(-DBOOST_STATIC_LIB)
		ADD_DEFINITIONS(-DBOOST_PYTHON_STATIC_LIB)
	endif()
endif ()


# OpenGL
find_package(OpenGL)

if (OPENGL_FOUND)
	include_directories(BEFORE SYSTEM ${OPENGL_INCLUDE_PATH})
endif()

set(GLEW_ROOT                  "${GLEW_SEARCH_PATH}")
if(NOT APPLE)
	find_package(GLEW)
endif()

# GLEW
if (GLEW_FOUND)
	include_directories(BEFORE SYSTEM ${GLEW_INCLUDE_PATH})
endif ()

set(GLUT_ROOT                  "${GLUT_SEARCH_PATH}")
find_package(GLUT)

# GLUT
if (GLUT_FOUND)
	include_directories(BEFORE SYSTEM ${GLUT_INCLUDE_PATH})
endif ()

# OpenCL
set(OPENCL_ROOT                "${OPENCL_SEARCH_PATH}")
find_package(OpenCL)

if (OPENCL_FOUND)
	include_directories(BEFORE SYSTEM ${OPENCL_INCLUDE_DIR} ${OPENCL_C_INCLUDE_DIR})
endif ()

# Intel Embree
set(EMBREE_ROOT                "${EMBREE_SEARCH_PATH}")
find_package(Embree)

if (EMBREE_FOUND)
	include_directories(BEFORE SYSTEM ${EMBREE_INCLUDE_PATH})
endif ()

# OpenMP
if(NOT APPLE)
	find_package(OpenMP)
	if (OPENMP_FOUND)
		MESSAGE(STATUS "OpenMP found - compiling with")
   		set (CMAKE_C_FLAGS "${CMAKE_C_FLAGS} ${OpenMP_C_FLAGS}")
   		set (CMAKE_CXX_FLAGS "${CMAKE_CXX_FLAGS} ${OpenMP_CXX_FLAGS}")
	else()
		MESSAGE(WARNING "OpenMP not found - compiling without")
	endif()
<<<<<<< HEAD
=======
endif()

# Find GTK 3.0 for Linux only (required by luxcoreui NFD)
if(${CMAKE_SYSTEM_NAME} MATCHES "Linux")
	find_package(PkgConfig REQUIRED)
	pkg_check_modules(GTK3 REQUIRED gtk+-3.0)
	include_directories(${GTK3_INCLUDE_DIRS})
>>>>>>> e1347d3f
endif()

# Find BISON
IF (NOT BISON_NOT_AVAILABLE)
	find_package(BISON)
	IF (NOT BISON_FOUND)
		MESSAGE(WARNING "bison not found - try compilation using already generated files")
		SET(BISON_NOT_AVAILABLE 1)
	ENDIF (NOT BISON_FOUND)
ENDIF (NOT BISON_NOT_AVAILABLE)

# Find FLEX
IF (NOT FLEX_NOT_AVAILABLE)
	find_package(FLEX)
	IF (NOT FLEX_FOUND)
		MESSAGE(WARNING "flex not found - try compilation using already generated files")
		SET(FLEX_NOT_AVAILABLE 1)
	ENDIF (NOT FLEX_FOUND)
ENDIF (NOT FLEX_NOT_AVAILABLE)<|MERGE_RESOLUTION|>--- conflicted
+++ resolved
@@ -133,8 +133,6 @@
 	else()
 		MESSAGE(WARNING "OpenMP not found - compiling without")
 	endif()
-<<<<<<< HEAD
-=======
 endif()
 
 # Find GTK 3.0 for Linux only (required by luxcoreui NFD)
@@ -142,7 +140,6 @@
 	find_package(PkgConfig REQUIRED)
 	pkg_check_modules(GTK3 REQUIRED gtk+-3.0)
 	include_directories(${GTK3_INCLUDE_DIRS})
->>>>>>> e1347d3f
 endif()
 
 # Find BISON

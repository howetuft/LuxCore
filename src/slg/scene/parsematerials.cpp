/***************************************************************************
 * Copyright 1998-2020 by authors (see AUTHORS.txt)                        *
 *                                                                         *
 *   This file is part of LuxCoreRender.                                   *
 *                                                                         *
 * Licensed under the Apache License, Version 2.0 (the "License");         *
 * you may not use this file except in compliance with the License.        *
 * You may obtain a copy of the License at                                 *
 *                                                                         *
 *     http://www.apache.org/licenses/LICENSE-2.0                          *
 *                                                                         *
 * Unless required by applicable law or agreed to in writing, software     *
 * distributed under the License is distributed on an "AS IS" BASIS,       *
 * WITHOUT WARRANTIES OR CONDITIONS OF ANY KIND, either express or implied.*
 * See the License for the specific language governing permissions and     *
 * limitations under the License.                                          *
 ***************************************************************************/

#include <boost/detail/container_fwd.hpp>
#include <boost/lexical_cast.hpp>
#include <boost/algorithm/string/split.hpp>
#include <boost/algorithm/string/classification.hpp>
#include <boost/format.hpp>
#include <boost/unordered_map.hpp>
#include <boost/unordered_set.hpp>

#include "slg/scene/scene.h"
#include "slg/textures/constfloat.h"
#include "slg/textures/constfloat3.h"
#include "slg/textures/fresnel/fresnelpreset.h"
#include "slg/textures/normalmap.h"

#include "slg/materials/archglass.h"
#include "slg/materials/carpaint.h"
#include "slg/materials/cloth.h"
#include "slg/materials/glass.h"
#include "slg/materials/glossy2.h"
#include "slg/materials/glossycoating.h"
#include "slg/materials/glossytranslucent.h"
#include "slg/materials/matte.h"
#include "slg/materials/mattetranslucent.h"
#include "slg/materials/metal2.h"
#include "slg/materials/mirror.h"
#include "slg/materials/mix.h"
#include "slg/materials/null.h"
#include "slg/materials/roughglass.h"
#include "slg/materials/roughmatte.h"
#include "slg/materials/roughmattetranslucent.h"
#include "slg/materials/velvet.h"
#include "slg/materials/disney.h"
#include "slg/materials/twosided.h"

#include "slg/utils/filenameresolver.h"

using namespace std;
using namespace luxrays;
using namespace slg;

namespace slg {
atomic<u_int> defaultMaterialIDIndex(0);
}

void Scene::ParseMaterials(const Properties &props) {
	vector<string> matKeys = props.GetAllUniqueSubNames("scene.materials");
	if (matKeys.size() == 0) {
		// There are not material definitions
		return;
	}

	// Cache isLightSource values before we go deleting materials (required for
	// updating mix material)
	boost::unordered_map<const Material *, bool> cachedIsLightSource;

	BOOST_FOREACH(const string &key, matKeys) {
		const string matName = Property::ExtractField(key, 2);
		if (matName == "")
			throw runtime_error("Syntax error in material definition: " + matName);

		if (matDefs.IsMaterialDefined(matName)) {
			const Material *oldMat = matDefs.GetMaterial(matName);
			cachedIsLightSource[oldMat] = oldMat->IsLightSource();
		}
	}

	// Now I can update the materials
	BOOST_FOREACH(const string &key, matKeys) {
		// Extract the material name
		const string matName = Property::ExtractField(key, 2);
		if (matName == "")
			throw runtime_error("Syntax error in material definition: " + matName);

		if (matDefs.IsMaterialDefined(matName)) {
			SDL_LOG("Material re-definition: " << matName);
		} else {
			SDL_LOG("Material definition: " << matName);
		}

		// In order to have harlequin colors with MATERIAL_ID output
		const u_int index = defaultMaterialIDIndex++;
		const u_int matID = ((u_int)(RadicalInverse(index + 1, 2) * 255.f + .5f)) |
				(((u_int)(RadicalInverse(index + 1, 3) * 255.f + .5f)) << 8) |
				(((u_int)(RadicalInverse(index + 1, 5) * 255.f + .5f)) << 16);
		Material *newMat = CreateMaterial(matID, matName, props);

		if (matDefs.IsMaterialDefined(matName)) {
			// A replacement for an existing material
			const Material *oldMat = matDefs.GetMaterial(matName);

			// Check if it is a volume
			if (dynamic_cast<const Volume *>(oldMat))
				throw runtime_error("You can not replace a material with the volume: " + matName);

			matDefs.DefineMaterial(newMat);

			// If old material was emitting light, delete all TriangleLight
			if (cachedIsLightSource[oldMat])
				lightDefs.DeleteLightSourceByMaterial(oldMat);
				
			// Replace old material direct references with new one
			objDefs.UpdateMaterialReferences(oldMat, newMat);

			// If new material is emitting light, create all TriangleLight
			if (newMat->IsLightSource())
				objDefs.DefineIntersectableLights(lightDefs, newMat);

			// Check if the old material was or the new material is a light source
			if (cachedIsLightSource[oldMat] || newMat->IsLightSource())
				editActions.AddActions(LIGHTS_EDIT | LIGHT_TYPES_EDIT);
		} else {
			// Only a new Material
			matDefs.DefineMaterial(newMat);

			// Check if the new material is a light source
			if (newMat->IsLightSource())
				editActions.AddActions(LIGHTS_EDIT | LIGHT_TYPES_EDIT);
		}
	}

	editActions.AddActions(MATERIALS_EDIT | MATERIAL_TYPES_EDIT);
}

Material *Scene::CreateMaterial(const u_int defaultMatID, const string &matName, const Properties &props) {
	const string propName = "scene.materials." + matName;
	const string matType = props.Get(Property(propName + ".type")("matte")).Get<string>();

	// For compatibility with the past
	const Texture *transparencyTex = props.IsDefined(propName + ".transparency") ?
		GetTexture(props.Get(Property(propName + ".transparency")(0.f, 0.f, 0.f))) : NULL;

	const Texture *frontTransparencyTex = props.IsDefined(propName + ".transparency.front") ?
		GetTexture(props.Get(Property(propName + ".transparency.front")(0.f, 0.f, 0.f))) : transparencyTex;
	const Texture *backTransparencyTex = props.IsDefined(propName + ".transparency.back") ?
		GetTexture(props.Get(Property(propName + ".transparency.back")(0.f, 0.f, 0.f))) : transparencyTex;

	const Texture *emissionTex = props.IsDefined(propName + ".emission") ?
		GetTexture(props.Get(Property(propName + ".emission")(0.f, 0.f, 0.f))) : NULL;
	// Required to remove light source while editing the scene
	if (emissionTex && (
			((emissionTex->GetType() == CONST_FLOAT) && (((ConstFloatTexture *)emissionTex)->GetValue() == 0.f)) ||
			((emissionTex->GetType() == CONST_FLOAT3) && (((ConstFloat3Texture *)emissionTex)->GetColor().Black()))))
		emissionTex = NULL;

	const Texture *bumpTex = props.IsDefined(propName + ".bumptex") ?
		GetTexture(props.Get(Property(propName + ".bumptex")(1.f))) : NULL;
    if (!bumpTex) {
        const Texture *normalTex = props.IsDefined(propName + ".normaltex") ?
            GetTexture(props.Get(Property(propName + ".normaltex")(1.f))) : NULL;

        if (normalTex) {
			const float scale = Max(0.f, props.Get(Property(propName + ".normaltex.scale")(1.f)).Get<float>());

            Texture *implBumpTex = new NormalMapTexture(normalTex, scale);
			implBumpTex->SetName(NamedObject::GetUniqueName("Implicit-NormalMapTexture"));
            texDefs.DefineTexture(implBumpTex);
			
			bumpTex = implBumpTex;
        }
    }

    const float bumpSampleDistance = props.Get(Property(propName + ".bumpsamplingdistance")(.001f)).Get<float>();

	Material *mat;
	if (matType == "matte") {
		const Texture *kd = GetTexture(props.Get(Property(propName + ".kd")(.75f, .75f, .75f)));

		mat = new MatteMaterial(frontTransparencyTex, backTransparencyTex, emissionTex, bumpTex, kd);
	} else if (matType == "roughmatte") {
		const Texture *kd = GetTexture(props.Get(Property(propName + ".kd")(.75f, .75f, .75f)));
		const Texture *sigma = GetTexture(props.Get(Property(propName + ".sigma")(0.f)));

		mat = new RoughMatteMaterial(frontTransparencyTex, backTransparencyTex, emissionTex, bumpTex, kd, sigma);
	} else if (matType == "mirror") {
		const Texture *kr = GetTexture(props.Get(Property(propName + ".kr")(1.f, 1.f, 1.f)));

		mat = new MirrorMaterial(frontTransparencyTex, backTransparencyTex, emissionTex, bumpTex, kr);
	} else if (matType == "glass") {
		const Texture *kr = GetTexture(props.Get(Property(propName + ".kr")(1.f, 1.f, 1.f)));
		const Texture *kt = GetTexture(props.Get(Property(propName + ".kt")(1.f, 1.f, 1.f)));

		const Texture *exteriorIor = NULL;
		const Texture *interiorIor = NULL;
		// For compatibility with the past
		if (props.IsDefined(propName + ".ioroutside")) {
			SLG_LOG("WARNING: deprecated property " + propName + ".ioroutside");
			exteriorIor = GetTexture(props.Get(Property(propName + ".ioroutside")(1.f)));
		} else if (props.IsDefined(propName + ".exteriorior"))
			exteriorIor = GetTexture(props.Get(Property(propName + ".exteriorior")(1.f)));
		// For compatibility with the past
		if (props.IsDefined(propName + ".iorinside")) {
			SLG_LOG("WARNING: deprecated property " + propName + ".iorinside");
			interiorIor = GetTexture(props.Get(Property(propName + ".iorinside")(1.5f)));
		} else if (props.IsDefined(propName + ".interiorior"))
			interiorIor = GetTexture(props.Get(Property(propName + ".interiorior")(1.5f)));

		const Texture *cauchyC = NULL;
		if (props.IsDefined(propName + ".cauchyc"))
			cauchyC = GetTexture(props.Get(Property(propName + ".cauchyc")(0.f, 0.f, 0.f)));
		
		const Texture *filmThickness = NULL;
		if (props.IsDefined(propName + ".filmthickness"))
			filmThickness = GetTexture(props.Get(Property(propName + ".filmthickness")(0.f)));
		
		const Texture *filmIor = NULL;
		if (props.IsDefined(propName + ".filmior"))
			filmIor = GetTexture(props.Get(Property(propName + ".filmior")(1.5f)));

		mat = new GlassMaterial(frontTransparencyTex, backTransparencyTex, emissionTex, bumpTex, kr, kt, exteriorIor, interiorIor, cauchyC, filmThickness, filmIor);
	} else if (matType == "archglass") {
		const Texture *kr = GetTexture(props.Get(Property(propName + ".kr")(1.f, 1.f, 1.f)));
		const Texture *kt = GetTexture(props.Get(Property(propName + ".kt")(1.f, 1.f, 1.f)));

		const Texture *exteriorIor = NULL;
		const Texture *interiorIor = NULL;
		// For compatibility with the past
		if (props.IsDefined(propName + ".ioroutside")) {
			SLG_LOG("WARNING: deprecated property " + propName + ".ioroutside");
			exteriorIor = GetTexture(props.Get(Property(propName + ".ioroutside")(1.f)));
		} else if (props.IsDefined(propName + ".exteriorior"))
			exteriorIor = GetTexture(props.Get(Property(propName + ".exteriorior")(1.f)));
		// For compatibility with the past
		if (props.IsDefined(propName + ".iorinside")) {
			SLG_LOG("WARNING: deprecated property " + propName + ".iorinside");
			interiorIor = GetTexture(props.Get(Property(propName + ".iorinside")(1.f)));
		} else if (props.IsDefined(propName + ".interiorior"))
			interiorIor = GetTexture(props.Get(Property(propName + ".interiorior")(1.f)));
			
		const Texture *filmThickness = NULL;
		if (props.IsDefined(propName + ".filmthickness"))
			filmThickness = GetTexture(props.Get(Property(propName + ".filmthickness")(0.f)));
		
		const Texture *filmIor = NULL;
		if (props.IsDefined(propName + ".filmior"))
			filmIor = GetTexture(props.Get(Property(propName + ".filmior")(1.5f)));

		mat = new ArchGlassMaterial(frontTransparencyTex, backTransparencyTex, emissionTex, bumpTex, kr, kt, exteriorIor, interiorIor, filmThickness, filmIor);
	} else if (matType == "mix") {
		const Material *matA = matDefs.GetMaterial(props.Get(Property(propName + ".material1")("mat1")).Get<string>());
		const Material *matB = matDefs.GetMaterial(props.Get(Property(propName + ".material2")("mat2")).Get<string>());
		const Texture *mix = GetTexture(props.Get(Property(propName + ".amount")(.5f)));

		MixMaterial *mixMat = new MixMaterial(frontTransparencyTex, backTransparencyTex, emissionTex, bumpTex, matA, matB, mix);

		// Check if there is a loop in Mix material definition
		// (Note: this can not really happen at the moment because forward
		// declarations are not supported)
		if (mixMat->IsReferencing(mixMat))
			throw runtime_error("There is a loop in Mix material definition: " + matName);

		mat = mixMat;
	} else if (matType == "null") {
		mat = new NullMaterial(frontTransparencyTex, backTransparencyTex);
	} else if (matType == "mattetranslucent") {
		const Texture *kr = GetTexture(props.Get(Property(propName + ".kr")(.5f, .5f, .5f)));
		const Texture *kt = GetTexture(props.Get(Property(propName + ".kt")(.5f, .5f, .5f)));

		mat = new MatteTranslucentMaterial(frontTransparencyTex, backTransparencyTex, emissionTex, bumpTex, kr, kt);
	} else if (matType == "roughmattetranslucent") {
		const Texture *kr = GetTexture(props.Get(Property(propName + ".kr")(.5f, .5f, .5f)));
		const Texture *kt = GetTexture(props.Get(Property(propName + ".kt")(.5f, .5f, .5f)));
		const Texture *sigma = GetTexture(props.Get(Property(propName + ".sigma")(0.f)));

		mat = new RoughMatteTranslucentMaterial(frontTransparencyTex, backTransparencyTex, emissionTex, bumpTex, kr, kt, sigma);
	} else if (matType == "glossy2") {
		const Texture *kd = GetTexture(props.Get(Property(propName + ".kd")(.5f, .5f, .5f)));
		const Texture *ks = GetTexture(props.Get(Property(propName + ".ks")(.5f, .5f, .5f)));
		const Texture *nu = GetTexture(props.Get(Property(propName + ".uroughness")(.1f)));
		const Texture *nv = GetTexture(props.Get(Property(propName + ".vroughness")(.1f)));
		const Texture *ka = GetTexture(props.Get(Property(propName + ".ka")(0.f, 0.f, 0.f)));
		const Texture *d = GetTexture(props.Get(Property(propName + ".d")(0.f)));
		const Texture *index = GetTexture(props.Get(Property(propName + ".index")(0.f, 0.f, 0.f)));
		const bool multibounce = props.Get(Property(propName + ".multibounce")(false)).Get<bool>();

		mat = new Glossy2Material(frontTransparencyTex, backTransparencyTex, emissionTex, bumpTex, kd, ks, nu, nv, ka, d, index, multibounce);
	} else if (matType == "metal2") {
		const Texture *nu = GetTexture(props.Get(Property(propName + ".uroughness")(.1f)));
		const Texture *nv = GetTexture(props.Get(Property(propName + ".vroughness")(.1f)));

		const Texture *n, *k;
		if (props.IsDefined(propName + ".preset") || props.IsDefined(propName + ".name")) {
			FresnelTexture *presetTex = AllocFresnelPresetTex(props, propName);
			presetTex->SetName(NamedObject::GetUniqueName(matName + "-Implicit-FresnelPreset"));
			texDefs.DefineTexture(presetTex);
			
			mat = new Metal2Material(frontTransparencyTex, backTransparencyTex, emissionTex, bumpTex, presetTex, nu, nv);
		} else if (props.IsDefined(propName + ".fresnel")) {
			const Texture *tex = GetTexture(props.Get(Property(propName + ".fresnel")(5.f)));
			if (!dynamic_cast<const FresnelTexture *>(tex))
				throw runtime_error("Metal2 fresnel property requires a fresnel texture: " + matName);

			const FresnelTexture *fresnelTex = (const FresnelTexture *)tex;
			mat = new Metal2Material(frontTransparencyTex, backTransparencyTex, emissionTex, bumpTex, fresnelTex, nu, nv);
		} else {
			n = GetTexture(props.Get(Property(propName + ".n")(.5f, .5f, .5f)));
			k = GetTexture(props.Get(Property(propName + ".k")(.5f, .5f, .5f)));
			mat = new Metal2Material(frontTransparencyTex, backTransparencyTex, emissionTex, bumpTex, n, k, nu, nv);
		}
	} else if (matType == "roughglass") {
		const Texture *kr = GetTexture(props.Get(Property(propName + ".kr")(1.f, 1.f, 1.f)));
		const Texture *kt = GetTexture(props.Get(Property(propName + ".kt")(1.f, 1.f, 1.f)));

		const Texture *exteriorIor = NULL;
		const Texture *interiorIor = NULL;
		// For compatibility with the past
		if (props.IsDefined(propName + ".ioroutside")) {
			SLG_LOG("WARNING: deprecated property " + propName + ".ioroutside");
			exteriorIor = GetTexture(props.Get(Property(propName + ".ioroutside")(1.f)));
		} else if (props.IsDefined(propName + ".exteriorior"))
			exteriorIor = GetTexture(props.Get(Property(propName + ".exteriorior")(1.f)));
		// For compatibility with the past
		if (props.IsDefined(propName + ".iorinside")) {
			SLG_LOG("WARNING: deprecated property " + propName + ".iorinside");
			interiorIor = GetTexture(props.Get(Property(propName + ".iorinside")(1.5f)));
		} else if (props.IsDefined(propName + ".interiorior"))
			interiorIor = GetTexture(props.Get(Property(propName + ".interiorior")(1.5f)));

		const Texture *nu = GetTexture(props.Get(Property(propName + ".uroughness")(.1f)));
		const Texture *nv = GetTexture(props.Get(Property(propName + ".vroughness")(.1f)));
		
		const Texture *filmThickness = NULL;
		if (props.IsDefined(propName + ".filmthickness"))
			filmThickness = GetTexture(props.Get(Property(propName + ".filmthickness")(0.f)));
		
		const Texture *filmIor = NULL;
		if (props.IsDefined(propName + ".filmior"))
			filmIor = GetTexture(props.Get(Property(propName + ".filmior")(1.5f)));

		mat = new RoughGlassMaterial(frontTransparencyTex, backTransparencyTex, emissionTex, bumpTex, kr, kt, exteriorIor, interiorIor, nu, nv, filmThickness, filmIor);
	} else if (matType == "velvet") {
		const Texture *kd = GetTexture(props.Get(Property(propName + ".kd")(.5f, .5f, .5f)));
		const Texture *p1 = GetTexture(props.Get(Property(propName + ".p1")(-2.0f)));
		const Texture *p2 = GetTexture(props.Get(Property(propName + ".p2")(20.0f)));
		const Texture *p3 = GetTexture(props.Get(Property(propName + ".p3")(2.0f)));
		const Texture *thickness = GetTexture(props.Get(Property(propName + ".thickness")(0.1f)));

		mat = new VelvetMaterial(frontTransparencyTex, backTransparencyTex, emissionTex, bumpTex, kd, p1, p2, p3, thickness);
	} else if (matType == "cloth") {
		slg::ocl::ClothPreset preset = slg::ocl::DENIM;

		if (props.IsDefined(propName + ".preset")) {
			const string type = props.Get(Property(propName + ".preset")("denim")).Get<string>();

			if (type == "denim")
				preset = slg::ocl::DENIM;
			else if (type == "silk_charmeuse")
				preset = slg::ocl::SILKCHARMEUSE;
			else if (type == "silk_shantung")
				preset = slg::ocl::SILKSHANTUNG;
			else if (type == "cotton_twill")
				preset = slg::ocl::COTTONTWILL;
			// "Gabardine" was misspelled in the past, ensure backwards-compatibility (fixed in v2.2)
			else if (type == "wool_gabardine" || type == "wool_garbardine")
				preset = slg::ocl::WOOLGABARDINE;
			else if (type == "polyester_lining_cloth")
				preset = slg::ocl::POLYESTER;
		}
		const Texture *weft_kd = GetTexture(props.Get(Property(propName + ".weft_kd")(.5f, .5f, .5f)));
		const Texture *weft_ks = GetTexture(props.Get(Property(propName + ".weft_ks")(.5f, .5f, .5f)));
		const Texture *warp_kd = GetTexture(props.Get(Property(propName + ".warp_kd")(.5f, .5f, .5f)));
		const Texture *warp_ks = GetTexture(props.Get(Property(propName + ".warp_ks")(.5f, .5f, .5f)));
		const float repeat_u = props.Get(Property(propName + ".repeat_u")(100.0f)).Get<float>();
		const float repeat_v = props.Get(Property(propName + ".repeat_v")(100.0f)).Get<float>();

		mat = new ClothMaterial(frontTransparencyTex, backTransparencyTex, emissionTex, bumpTex, preset, weft_kd, weft_ks, warp_kd, warp_ks, repeat_u, repeat_v);
	} else if (matType == "carpaint") {
		const Texture *ka = GetTexture(props.Get(Property(propName + ".ka")(0.f, 0.f, 0.f)));
		const Texture *d = GetTexture(props.Get(Property(propName + ".d")(0.f)));

        mat = NULL; // To remove a GCC warning
		string preset = props.Get(Property(propName + ".preset")("")).Get<string>();
		if (preset != "") {
			const int numPaints = CarPaintMaterial::NbPresets();
			int i;
			for (i = 0; i < numPaints; ++i) {
				if (preset == CarPaintMaterial::data[i].name)
					break;
			}

			if (i == numPaints)
				preset = "";
			else {
				const Texture *kd = GetTexture(Property(NamedObject::GetUniqueName(matName + "-Implicit-" + preset + "-kd"))
					(CarPaintMaterial::data[i].kd[0], CarPaintMaterial::data[i].kd[1], CarPaintMaterial::data[i].kd[2]));
				const Texture *ks1 = GetTexture(Property(NamedObject::GetUniqueName(matName + "-Implicit-" + preset + "-ks1"))
					(CarPaintMaterial::data[i].ks1[0], CarPaintMaterial::data[i].ks1[1], CarPaintMaterial::data[i].ks1[2]));
				const Texture *ks2 = GetTexture(Property(NamedObject::GetUniqueName(matName + "-Implicit-" + preset + "-ks2"))
					(CarPaintMaterial::data[i].ks2[0], CarPaintMaterial::data[i].ks2[1], CarPaintMaterial::data[i].ks2[2]));
				const Texture *ks3 = GetTexture(Property(NamedObject::GetUniqueName(matName + "-Implicit-" + preset + "-ks3"))
					(CarPaintMaterial::data[i].ks3[0], CarPaintMaterial::data[i].ks3[1], CarPaintMaterial::data[i].ks3[2]));
				const Texture *r1 = GetTexture(Property(NamedObject::GetUniqueName(matName + "-Implicit-" + preset + "-r1"))
					(CarPaintMaterial::data[i].r1));
				const Texture *r2 = GetTexture(Property(NamedObject::GetUniqueName(matName + "-Implicit-" + preset + "-r2"))
					(CarPaintMaterial::data[i].r2));
				const Texture *r3 = GetTexture(Property(NamedObject::GetUniqueName(matName + "-Implicit-" + preset + "-r3"))
					(CarPaintMaterial::data[i].r3));
				const Texture *m1 = GetTexture(Property(NamedObject::GetUniqueName(matName + "-Implicit-" + preset + "-m1"))
					(CarPaintMaterial::data[i].m1));
				const Texture *m2 = GetTexture(Property(NamedObject::GetUniqueName(matName + "-Implicit-" + preset + "-m2"))
					(CarPaintMaterial::data[i].m2));
				const Texture *m3 = GetTexture(Property(NamedObject::GetUniqueName(matName + "-Implicit-" + preset + "-m3"))
					(CarPaintMaterial::data[i].m3));
				mat = new CarPaintMaterial(frontTransparencyTex, backTransparencyTex, emissionTex, bumpTex, kd, ks1, ks2, ks3, m1, m2, m3, r1, r2, r3, ka, d);
			}
		}

		// preset can be reset above if the name is not found
		if (preset == "") {
			const Texture *kd = GetTexture(props.Get(Property(propName + ".kd")(CarPaintMaterial::data[0].kd[0], CarPaintMaterial::data[0].kd[1], CarPaintMaterial::data[0].kd[2])));
			const Texture *ks1 = GetTexture(props.Get(Property(propName + ".ks1")(CarPaintMaterial::data[0].ks1[0], CarPaintMaterial::data[0].ks1[1], CarPaintMaterial::data[0].ks1[2])));
			const Texture *ks2 = GetTexture(props.Get(Property(propName + ".ks2")(CarPaintMaterial::data[0].ks2[0], CarPaintMaterial::data[0].ks2[1], CarPaintMaterial::data[0].ks2[2])));
			const Texture *ks3 = GetTexture(props.Get(Property(propName + ".ks3")(CarPaintMaterial::data[0].ks3[0], CarPaintMaterial::data[0].ks3[1], CarPaintMaterial::data[0].ks3[2])));
			const Texture *r1 = GetTexture(props.Get(Property(propName + ".r1")(CarPaintMaterial::data[0].r1)));
			const Texture *r2 = GetTexture(props.Get(Property(propName + ".r2")(CarPaintMaterial::data[0].r2)));
			const Texture *r3 = GetTexture(props.Get(Property(propName + ".r3")(CarPaintMaterial::data[0].r3)));
			const Texture *m1 = GetTexture(props.Get(Property(propName + ".m1")(CarPaintMaterial::data[0].m1)));
			const Texture *m2 = GetTexture(props.Get(Property(propName + ".m2")(CarPaintMaterial::data[0].m2)));
			const Texture *m3 = GetTexture(props.Get(Property(propName + ".m3")(CarPaintMaterial::data[0].m3)));
			mat = new CarPaintMaterial(frontTransparencyTex, backTransparencyTex, emissionTex, bumpTex, kd, ks1, ks2, ks3, m1, m2, m3, r1, r2, r3, ka, d);
		}
	} else if (matType == "glossytranslucent") {
		const Texture *kd = GetTexture(props.Get(Property(propName + ".kd")(.5f, .5f, .5f)));
		const Texture *kt = GetTexture(props.Get(Property(propName + ".kt")(.5f, .5f, .5f)));
		const Texture *ks = GetTexture(props.Get(Property(propName + ".ks")(.5f, .5f, .5f)));
		const Texture *ks_bf = GetTexture(props.Get(Property(propName + ".ks_bf")(.5f, .5f, .5f)));
		const Texture *nu = GetTexture(props.Get(Property(propName + ".uroughness")(.1f)));
		const Texture *nu_bf = GetTexture(props.Get(Property(propName + ".uroughness_bf")(.1f)));
		const Texture *nv = GetTexture(props.Get(Property(propName + ".vroughness")(.1f)));
		const Texture *nv_bf = GetTexture(props.Get(Property(propName + ".vroughness_bf")(.1f)));
		const Texture *ka = GetTexture(props.Get(Property(propName + ".ka")(0.f, 0.f, 0.f)));
		const Texture *ka_bf = GetTexture(props.Get(Property(propName + ".ka_bf")(0.f, 0.f, 0.f)));
		const Texture *d = GetTexture(props.Get(Property(propName + ".d")(0.f)));
		const Texture *d_bf = GetTexture(props.Get(Property(propName + ".d_bf")(0.f)));
		const Texture *index = GetTexture(props.Get(Property(propName + ".index")(0.f, 0.f, 0.f)));
		const Texture *index_bf = GetTexture(props.Get(Property(propName + ".index_bf")(0.f, 0.f, 0.f)));
		const bool multibounce = props.Get(Property(propName + ".multibounce")(false)).Get<bool>();
		const bool multibounce_bf = props.Get(Property(propName + ".multibounce_bf")(false)).Get<bool>();

		mat = new GlossyTranslucentMaterial(frontTransparencyTex, backTransparencyTex, emissionTex, bumpTex, kd, kt, ks, ks_bf, nu, nu_bf, nv, nv_bf,
			ka, ka_bf, d, d_bf, index, index_bf, multibounce, multibounce_bf);
	} else if (matType == "glossycoating") {
		const Material *matBase = matDefs.GetMaterial(props.Get(Property(propName + ".base")("")).Get<string>());
		const Texture *ks = GetTexture(props.Get(Property(propName + ".ks")(.5f, .5f, .5f)));
		const Texture *nu = GetTexture(props.Get(Property(propName + ".uroughness")(.1f)));
		const Texture *nv = GetTexture(props.Get(Property(propName + ".vroughness")(.1f)));
		const Texture *ka = GetTexture(props.Get(Property(propName + ".ka")(0.f, 0.f, 0.f)));
		const Texture *d = GetTexture(props.Get(Property(propName + ".d")(0.f)));
		const Texture *index = GetTexture(props.Get(Property(propName + ".index")(0.f, 0.f, 0.f)));
		const bool multibounce = props.Get(Property(propName + ".multibounce")(false)).Get<bool>();

		mat = new GlossyCoatingMaterial(frontTransparencyTex, backTransparencyTex, emissionTex, bumpTex, matBase, ks, nu, nv, ka, d, index, multibounce);
	} else if (matType == "disney") {
		const Texture *baseColor = GetTexture(props.Get(Property(propName + ".basecolor")(.5f, .5f, .5f)));
		const Texture *subsurface = GetTexture(props.Get(Property(propName + ".subsurface")(0.f)));
		const Texture *roughness = GetTexture(props.Get(Property(propName + ".roughness")(0.f)));
		const Texture *metallic = GetTexture(props.Get(Property(propName + ".metallic")(0.f)));
		const Texture *specular = GetTexture(props.Get(Property(propName + ".specular")(0.f)));
		const Texture *specularTint = GetTexture(props.Get(Property(propName + ".speculartint")(0.f)));
		const Texture *clearcoat = GetTexture(props.Get(Property(propName + ".clearcoat")(0.f)));
		const Texture *clearcoatGloss = GetTexture(props.Get(Property(propName + ".clearcoatgloss")(0.f)));
		const Texture *anisotropic = GetTexture(props.Get(Property(propName + ".anisotropic")(0.f)));
		const Texture *sheen = GetTexture(props.Get(Property(propName + ".sheen")(0.f)));
		const Texture *sheenTint = GetTexture(props.Get(Property(propName + ".sheentint")(0.f)));
		
		const Texture *filmAmount = NULL;
		if (props.IsDefined(propName + ".filmamount"))
			filmAmount = GetTexture(props.Get(Property(propName + ".filmamount")(1.f)));
		
		const Texture *filmThickness = NULL;
		if (props.IsDefined(propName + ".filmthickness"))
			filmThickness = GetTexture(props.Get(Property(propName + ".filmthickness")(0.f)));
		
		const Texture *filmIor = NULL;
		if (props.IsDefined(propName + ".filmior"))
			filmIor = GetTexture(props.Get(Property(propName + ".filmior")(1.5f)));

		mat = new DisneyMaterial(frontTransparencyTex, backTransparencyTex, emissionTex, bumpTex, baseColor, subsurface, roughness, metallic,
<<<<<<< HEAD
			specular, specularTint, clearcoat, clearcoatGloss, anisotropic, sheen, sheenTint);
	} else if (matType == "twosided") {
		const Material *frontMat = matDefs.GetMaterial(props.Get(Property(propName + ".frontmaterial")("front")).Get<string>());
		const Material *backMat = matDefs.GetMaterial(props.Get(Property(propName + ".backmaterial")("back")).Get<string>());

		TwoSidedMaterial *twoSided = new TwoSidedMaterial(frontTransparencyTex, backTransparencyTex, emissionTex, bumpTex, frontMat, backMat);

		// Check if there is a loop in Two-sided material definition
		// (Note: this can not really happen at the moment because forward
		// declarations are not supported)
		if (twoSided->IsReferencing(twoSided))
			throw runtime_error("There is a loop in Two-sided material definition: " + matName);

		mat = twoSided;
=======
			specular, specularTint, clearcoat, clearcoatGloss, anisotropic, sheen, sheenTint, filmAmount, filmThickness, filmIor);
>>>>>>> 89e33a22
	} else
		throw runtime_error("Unknown material type: " + matType);

	mat->SetName(matName);

	mat->SetID(props.Get(Property(propName + ".id")(defaultMatID)).Get<u_int>());
	mat->SetBumpSampleDistance(bumpSampleDistance);

	mat->SetEmittedGain(props.Get(Property(propName + ".emission.gain")(Spectrum(1.f))).Get<Spectrum>());
	mat->SetEmittedPower(Max(0.f, props.Get(Property(propName + ".emission.power")(0.f)).Get<float>()));
	mat->SetEmittedPowerNormalize(props.Get(Property(propName + ".emission.normalizebycolor")(true)).Get<bool>());
	mat->SetEmittedGainNormalize(props.Get(Property(propName + ".emission.gain.normalizebycolor")(false)).Get<bool>());
	mat->SetEmittedEfficency(Max(0.f, props.Get(Property(propName + ".emission.efficency")(0.f)).Get<float>()));
	mat->SetEmittedTheta(Clamp(props.Get(Property(propName + ".emission.theta")(90.f)).Get<float>(), 0.f, 90.f));
	mat->SetLightID(props.Get(Property(propName + ".emission.id")(0u)).Get<u_int>());
	mat->SetEmittedImportance(props.Get(Property(propName + ".emission.importance")(1.f)).Get<float>());

	mat->SetPassThroughShadowTransparency(props.Get(Property(propName + ".transparency.shadow")(Spectrum(0.f))).Get<Spectrum>());

	const string dlsType = props.Get(Property(propName + ".emission.directlightsampling.type")("AUTO")).Get<string>();
	if (dlsType == "ENABLED")
		mat->SetDirectLightSamplingType(DLS_ENABLED);
	else if (dlsType == "DISABLED")
		mat->SetDirectLightSamplingType(DLS_DISABLED);
	else if (dlsType == "AUTO")
		mat->SetDirectLightSamplingType(DLS_AUTO);
	else
		throw runtime_error("Unknown material emission direct sampling type: " + dlsType);

	mat->SetIndirectDiffuseVisibility(props.Get(Property(propName + ".visibility.indirect.diffuse.enable")(true)).Get<bool>());
	mat->SetIndirectGlossyVisibility(props.Get(Property(propName + ".visibility.indirect.glossy.enable")(true)).Get<bool>());
	mat->SetIndirectSpecularVisibility(props.Get(Property(propName + ".visibility.indirect.specular.enable")(true)).Get<bool>());
	
	mat->SetShadowCatcher(props.Get(Property(propName + ".shadowcatcher.enable")(false)).Get<bool>());
	mat->SetShadowCatcherOnlyInfiniteLights(props.Get(Property(propName + ".shadowcatcher.onlyinfinitelights")(false)).Get<bool>());

	mat->SetPhotonGIEnabled(props.Get(Property(propName + ".photongi.enable")(true)).Get<bool>());
	mat->SetHoldout(props.Get(Property(propName + ".holdout.enable")(false)).Get<bool>());

	// Check if there is a image or IES map
	const ImageMap *emissionMap = CreateEmissionMap(propName + ".emission", props);
	if (emissionMap) {
		// There is one
		mat->SetEmissionMap(emissionMap);
	}

	// Interior volumes
	if (props.IsDefined(propName + ".volume.interior")) {
		const string volName = props.Get(Property(propName + ".volume.interior")("vol1")).Get<string>();
		const Material *m = matDefs.GetMaterial(volName);
		const Volume *v = dynamic_cast<const Volume *>(m);
		if (!v)
			throw runtime_error(volName + " is not a volume and can not be used for material interior volume: " + matName);
		mat->SetInteriorVolume(v);
	}

	// Exterior volumes
	if (props.IsDefined(propName + ".volume.exterior")) {
		const string volName = props.Get(Property(propName + ".volume.exterior")("vol2")).Get<string>();
		const Material *m = matDefs.GetMaterial(volName);
		const Volume *v = dynamic_cast<const Volume *>(m);
		if (!v)
			throw runtime_error(volName + " is not a volume and can not be used for material exterior volume: " + matName);
		mat->SetExteriorVolume(v);
	}

	return mat;
}<|MERGE_RESOLUTION|>--- conflicted
+++ resolved
@@ -493,8 +493,7 @@
 			filmIor = GetTexture(props.Get(Property(propName + ".filmior")(1.5f)));
 
 		mat = new DisneyMaterial(frontTransparencyTex, backTransparencyTex, emissionTex, bumpTex, baseColor, subsurface, roughness, metallic,
-<<<<<<< HEAD
-			specular, specularTint, clearcoat, clearcoatGloss, anisotropic, sheen, sheenTint);
+			specular, specularTint, clearcoat, clearcoatGloss, anisotropic, sheen, sheenTint, filmAmount, filmThickness, filmIor);
 	} else if (matType == "twosided") {
 		const Material *frontMat = matDefs.GetMaterial(props.Get(Property(propName + ".frontmaterial")("front")).Get<string>());
 		const Material *backMat = matDefs.GetMaterial(props.Get(Property(propName + ".backmaterial")("back")).Get<string>());
@@ -508,9 +507,6 @@
 			throw runtime_error("There is a loop in Two-sided material definition: " + matName);
 
 		mat = twoSided;
-=======
-			specular, specularTint, clearcoat, clearcoatGloss, anisotropic, sheen, sheenTint, filmAmount, filmThickness, filmIor);
->>>>>>> 89e33a22
 	} else
 		throw runtime_error("Unknown material type: " + matType);
 

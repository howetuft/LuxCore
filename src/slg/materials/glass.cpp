--- conflicted
+++ resolved
@@ -150,8 +150,7 @@
 	*localSampledDir = Vector(-localFixedDir.x, -localFixedDir.y, localFixedDir.z);
 
 	const float ntc = nt / nc;
-<<<<<<< HEAD
-	const Spectrum result = kr * FresnelTexture::CauchyEvaluate(ntc, costheta);
+	const Spectrum result = kr * FresnelTexture::CauchyEvaluate(ntc, cosTheta);
 
 	if (localFilmThickness > 0.f) {
 		// Select the wavelength to sample
@@ -166,9 +165,6 @@
 		return result * filmColor;
 	}
 	return result;
-=======
-	return kr * FresnelTexture::CauchyEvaluate(ntc, cosTheta);
->>>>>>> 60b1c037
 }
 
 Spectrum GlassMaterial::EvalSpecularTransmission(const HitPoint &hitPoint,
@@ -335,15 +331,11 @@
 	if (interiorIor)
 		props.Set(Property("scene.materials." + name + ".interiorior")(interiorIor->GetSDLValue()));
 	if (cauchyC)
-<<<<<<< HEAD
-		props.Set(Property("scene.materials." + name + ".cauchyc")(cauchyC->GetName()));
+		props.Set(Property("scene.materials." + name + ".cauchyc")(cauchyC->GetSDLValue()));
 	if (filmThickness)
-		props.Set(Property("scene.materials." + name + ".filmthickness")(filmThickness->GetName()));
+		props.Set(Property("scene.materials." + name + ".filmthickness")(filmThickness->GetSDLValue()));
 	if (filmIor)
-		props.Set(Property("scene.materials." + name + ".filmior")(filmIor->GetName()));
-=======
-		props.Set(Property("scene.materials." + name + ".cauchyc")(cauchyC->GetSDLValue()));
->>>>>>> 60b1c037
+		props.Set(Property("scene.materials." + name + ".filmior")(filmIor->GetSDLValue()));
 	props.Set(Material::ToProperties(imgMapCache, useRealFileName));
 
 	return props;

--- conflicted
+++ resolved
@@ -54,13 +54,7 @@
 		sampleBootSizeVM + // To generate the initial light vertex and trace eye ray
 		engine->maxLightPathDepth * sampleLightStepSize + // For each light vertex
 		engine->maxEyePathDepth * sampleEyeStepSize; // For each eye vertex
-<<<<<<< HEAD
-	// metropolisSharedTotalLuminance and metropolisSharedSampleCount are
-	// initialized inside MetropolisSampler::RequestSamples()
-	double metropolisSharedTotalLuminance, metropolisSharedSampleCount;
-=======
-
->>>>>>> e1347d3f
+
 	for (u_int i = 0; i < samplers.size(); ++i) {
 		Sampler *sampler = engine->renderConfig->AllocSampler(rndGen, film, engine->sampleSplatter,
 				engine->samplerSharedData);

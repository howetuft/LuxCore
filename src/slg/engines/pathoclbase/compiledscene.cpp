/***************************************************************************
 * Copyright 1998-2015 by authors (see AUTHORS.txt)                        *
 *                                                                         *
 *   This file is part of LuxRender.                                       *
 *                                                                         *
 * Licensed under the Apache License, Version 2.0 (the "License");         *
 * you may not use this file except in compliance with the License.        *
 * You may obtain a copy of the License at                                 *
 *                                                                         *
 *     http://www.apache.org/licenses/LICENSE-2.0                          *
 *                                                                         *
 * Unless required by applicable law or agreed to in writing, software     *
 * distributed under the License is distributed on an "AS IS" BASIS,       *
 * WITHOUT WARRANTIES OR CONDITIONS OF ANY KIND, either express or implied.*
 * See the License for the specific language governing permissions and     *
 * limitations under the License.                                          *
 ***************************************************************************/

#if !defined(LUXRAYS_DISABLE_OPENCL)

#include <iosfwd>
#include <limits>

#include <boost/lexical_cast.hpp>
#include <boost/algorithm/string.hpp>

#include "slg/engines/pathoclbase/compiledscene.h"
#include "slg/kernels/kernels.h"

using namespace std;
using namespace luxrays;
using namespace slg;

CompiledScene::CompiledScene(Scene *scn, Film *flm) {
	scene = scn;
	film = flm;
	maxMemPageSize = 0xffffffffu;

	lightsDistribution = NULL;

	EditActionList editActions;
	editActions.AddAllAction();
	Recompile(editActions);
}

CompiledScene::~CompiledScene() {
	delete[] lightsDistribution;
}

<<<<<<< HEAD
string CompiledScene::ToOCLString(const slg::ocl::Spectrum &v) {
	return "(float3)(" + ToString(v.c[0]) + ", " + ToString(v.c[1]) + ", " + ToString(v.c[2]) + ")";
}

string CompiledScene::AddTextureSourceCall(const string &type, const u_int i) {
	stringstream ss;
	ss << "Texture_Index" << i << "_Evaluate" << type << "(&texs[" << i << "], hitPoint TEXTURES_PARAM)";

	return ss.str();
=======
void CompiledScene::SetMaxMemPageSize(const size_t maxSize) {
	maxMemPageSize = (u_int)Min<size_t>(maxSize, 0xffffffffu);
}

void CompiledScene::EnableCode(const std::string &tags) {
	SLG_LOG("Always enabled OpenCL code: " + tags);
	boost::split(enabledCode, tags, boost::is_any_of(" \t"));
}

void CompiledScene::Compile() {
	EditActionList editActions;
	editActions.AddAllAction();
	Recompile(editActions);
>>>>>>> e1347d3f
}

void CompiledScene::Recompile(const EditActionList &editActions) {
	if (editActions.Has(CAMERA_EDIT))
		CompileCamera();
	if (editActions.Has(GEOMETRY_EDIT))
		CompileGeometry();
	if (editActions.Has(MATERIALS_EDIT) || editActions.Has(MATERIAL_TYPES_EDIT))
		CompileMaterials();
	if (editActions.Has(GEOMETRY_EDIT) || editActions.Has(MATERIALS_EDIT) || editActions.Has(MATERIAL_TYPES_EDIT))
		CompileSceneObjects();
	if (editActions.Has(LIGHTS_EDIT) || editActions.Has(LIGHT_TYPES_EDIT))
		CompileLights();
	if (editActions.Has(IMAGEMAPS_EDIT))
		CompileImageMaps();

	// For some debugging
//	cout << "=========================================================\n";
//	cout << GetTexturesEvaluationSourceCode();
//	cout << "=========================================================\n";
//	cout << GetMaterialsEvaluationSourceCode();
//	cout << "=========================================================\n";
}

bool CompiledScene::IsMaterialCompiled(const MaterialType type) const {
	return (usedMaterialTypes.find(type) != usedMaterialTypes.end());
}

bool CompiledScene::IsTextureCompiled(const TextureType type) const {
	return (usedTextureTypes.find(type) != usedTextureTypes.end());
}

bool CompiledScene::IsImageMapFormatCompiled(const ImageMapStorage::StorageType type) const {
	return (usedImageMapFormats.find(type) != usedImageMapFormats.end());
}

bool CompiledScene::IsImageMapChannelCountCompiled(const u_int count) const {
	return (usedImageMapChannels.find(count) != usedImageMapChannels.end());
}

bool CompiledScene::HasBumpMaps() const {
	return useBumpMapping;
}

bool CompiledScene::RequiresPassThrough() const {
	return (useTransparency ||
			IsMaterialCompiled(GLASS) ||
			IsMaterialCompiled(ARCHGLASS) ||
			IsMaterialCompiled(MIX) ||
			IsMaterialCompiled(NULLMAT) ||
			IsMaterialCompiled(MATTETRANSLUCENT) ||
			IsMaterialCompiled(ROUGHMATTETRANSLUCENT) ||
			IsMaterialCompiled(GLOSSY2) ||
			IsMaterialCompiled(ROUGHGLASS) ||
			IsMaterialCompiled(CARPAINT) ||
			IsMaterialCompiled(GLOSSYTRANSLUCENT) ||
			IsMaterialCompiled(GLOSSYCOATING) ||
			IsMaterialCompiled(CLEAR_VOL) ||
			IsMaterialCompiled(HOMOGENEOUS_VOL) ||
			IsMaterialCompiled(HETEROGENEOUS_VOL));
}

bool CompiledScene::HasVolumes() const {
	return IsMaterialCompiled(HOMOGENEOUS_VOL) ||
			IsMaterialCompiled(CLEAR_VOL) ||
			IsMaterialCompiled(HETEROGENEOUS_VOL) ||
			// Volume rendering may be required to evaluate the IOR
			IsMaterialCompiled(GLASS) ||
			IsMaterialCompiled(ARCHGLASS) ||
			IsMaterialCompiled(ROUGHGLASS);
}

string CompiledScene::ToOCLString(const slg::ocl::Spectrum &v) {
	return "(float3)(" + ToString(v.c[0]) + ", " + ToString(v.c[1]) + ", " + ToString(v.c[2]) + ")";
}

#endif<|MERGE_RESOLUTION|>--- conflicted
+++ resolved
@@ -47,17 +47,6 @@
 	delete[] lightsDistribution;
 }
 
-<<<<<<< HEAD
-string CompiledScene::ToOCLString(const slg::ocl::Spectrum &v) {
-	return "(float3)(" + ToString(v.c[0]) + ", " + ToString(v.c[1]) + ", " + ToString(v.c[2]) + ")";
-}
-
-string CompiledScene::AddTextureSourceCall(const string &type, const u_int i) {
-	stringstream ss;
-	ss << "Texture_Index" << i << "_Evaluate" << type << "(&texs[" << i << "], hitPoint TEXTURES_PARAM)";
-
-	return ss.str();
-=======
 void CompiledScene::SetMaxMemPageSize(const size_t maxSize) {
 	maxMemPageSize = (u_int)Min<size_t>(maxSize, 0xffffffffu);
 }
@@ -71,7 +60,6 @@
 	EditActionList editActions;
 	editActions.AddAllAction();
 	Recompile(editActions);
->>>>>>> e1347d3f
 }
 
 void CompiledScene::Recompile(const EditActionList &editActions) {

/***************************************************************************
 * Copyright 1998-2015 by authors (see AUTHORS.txt)                        *
 *                                                                         *
 *   This file is part of LuxRender.                                       *
 *                                                                         *
 * Licensed under the Apache License, Version 2.0 (the "License");         *
 * you may not use this file except in compliance with the License.        *
 * You may obtain a copy of the License at                                 *
 *                                                                         *
 *     http://www.apache.org/licenses/LICENSE-2.0                          *
 *                                                                         *
 * Unless required by applicable law or agreed to in writing, software     *
 * distributed under the License is distributed on an "AS IS" BASIS,       *
 * WITHOUT WARRANTIES OR CONDITIONS OF ANY KIND, either express or implied.*
 * See the License for the specific language governing permissions and     *
 * limitations under the License.                                          *
 ***************************************************************************/

#if !defined(LUXRAYS_DISABLE_OPENCL)

#include <boost/lexical_cast.hpp>
#include <boost/algorithm/string/replace.hpp>

#include "luxrays/core/geometry/transform.h"
#include "luxrays/utils/ocl.h"
#include "luxrays/core/oclintersectiondevice.h"
#include "luxrays/kernels/kernels.h"

#include "luxcore/cfg.h"

#include "slg/slg.h"
#include "slg/kernels/kernels.h"
#include "slg/renderconfig.h"
#include "slg/engines/pathoclbase/pathoclbase.h"

#if defined(__APPLE__)
//OSX version detection
#include <sys/sysctl.h>
#endif

using namespace std;
using namespace luxrays;
using namespace slg;

//------------------------------------------------------------------------------
// ThreadFilm
//------------------------------------------------------------------------------

PathOCLBaseRenderThread::ThreadFilm::ThreadFilm(PathOCLBaseRenderThread *thread) {
	film = NULL;

	// Film buffers
	channel_ALPHA_Buff = NULL;
	channel_DEPTH_Buff = NULL;
	channel_POSITION_Buff = NULL;
	channel_GEOMETRY_NORMAL_Buff = NULL;
	channel_SHADING_NORMAL_Buff = NULL;
	channel_MATERIAL_ID_Buff = NULL;
	channel_DIRECT_DIFFUSE_Buff = NULL;
	channel_DIRECT_GLOSSY_Buff = NULL;
	channel_EMISSION_Buff = NULL;
	channel_INDIRECT_DIFFUSE_Buff = NULL;
	channel_INDIRECT_GLOSSY_Buff = NULL;
	channel_INDIRECT_SPECULAR_Buff = NULL;
	channel_MATERIAL_ID_MASK_Buff = NULL;
	channel_DIRECT_SHADOW_MASK_Buff = NULL;
	channel_INDIRECT_SHADOW_MASK_Buff = NULL;
	channel_UV_Buff = NULL;
	channel_RAYCOUNT_Buff = NULL;
	channel_BY_MATERIAL_ID_Buff = NULL;
	channel_IRRADIANCE_Buff = NULL;
	channel_OBJECT_ID_Buff = NULL;
	channel_OBJECT_ID_MASK_Buff = NULL;
	channel_BY_OBJECT_ID_Buff = NULL;

	renderThread = thread;
}

PathOCLBaseRenderThread::ThreadFilm::~ThreadFilm() {
	delete film;

	FreeAllOCLBuffers();
}

void PathOCLBaseRenderThread::ThreadFilm::Init(const Film &engineFilm,
		const u_int threadFilmWidth, const u_int threadFilmHeight,
		const u_int *threadFilmSubRegion) {
	const u_int filmPixelCount = threadFilmWidth * threadFilmHeight;

	// Delete previous allocated Film
	delete film;

	// Allocate the new Film
	film = new Film(threadFilmWidth, threadFilmHeight, threadFilmSubRegion);
	film->CopyDynamicSettings(engineFilm);
	film->Init();

	//--------------------------------------------------------------------------
	for (u_int i = 0; i < channel_RADIANCE_PER_PIXEL_NORMALIZEDs_Buff.size(); ++i)
		renderThread->FreeOCLBuffer(&channel_RADIANCE_PER_PIXEL_NORMALIZEDs_Buff[i]);

	if (film->GetRadianceGroupCount() > 8)
		throw runtime_error("PathOCL supports only up to 8 Radiance Groups");

	channel_RADIANCE_PER_PIXEL_NORMALIZEDs_Buff.resize(film->GetRadianceGroupCount(), NULL);
	for (u_int i = 0; i < channel_RADIANCE_PER_PIXEL_NORMALIZEDs_Buff.size(); ++i) {
		renderThread->AllocOCLBufferRW(&channel_RADIANCE_PER_PIXEL_NORMALIZEDs_Buff[i],
				sizeof(float[4]) * filmPixelCount, "RADIANCE_PER_PIXEL_NORMALIZEDs[" + ToString(i) + "]");
	}
	//--------------------------------------------------------------------------
	if (film->HasChannel(Film::ALPHA))
		renderThread->AllocOCLBufferRW(&channel_ALPHA_Buff, sizeof(float[2]) * filmPixelCount, "ALPHA");
	else
		renderThread->FreeOCLBuffer(&channel_ALPHA_Buff);
	//--------------------------------------------------------------------------
	if (film->HasChannel(Film::DEPTH))
		renderThread->AllocOCLBufferRW(&channel_DEPTH_Buff, sizeof(float) * filmPixelCount, "DEPTH");
	else
		renderThread->FreeOCLBuffer(&channel_DEPTH_Buff);
	//--------------------------------------------------------------------------
	if (film->HasChannel(Film::POSITION))
		renderThread->AllocOCLBufferRW(&channel_POSITION_Buff, sizeof(float[3]) * filmPixelCount, "POSITION");
	else
		renderThread->FreeOCLBuffer(&channel_POSITION_Buff);
	//--------------------------------------------------------------------------
	if (film->HasChannel(Film::GEOMETRY_NORMAL))
		renderThread->AllocOCLBufferRW(&channel_GEOMETRY_NORMAL_Buff, sizeof(float[3]) * filmPixelCount, "GEOMETRY_NORMAL");
	else
		renderThread->FreeOCLBuffer(&channel_GEOMETRY_NORMAL_Buff);
	//--------------------------------------------------------------------------
	if (film->HasChannel(Film::SHADING_NORMAL))
		renderThread->AllocOCLBufferRW(&channel_SHADING_NORMAL_Buff, sizeof(float[3]) * filmPixelCount, "SHADING_NORMAL");
	else
		renderThread->FreeOCLBuffer(&channel_SHADING_NORMAL_Buff);
	//--------------------------------------------------------------------------
	if (film->HasChannel(Film::MATERIAL_ID))
		renderThread->AllocOCLBufferRW(&channel_MATERIAL_ID_Buff, sizeof(u_int) * filmPixelCount, "MATERIAL_ID");
	else
		renderThread->FreeOCLBuffer(&channel_MATERIAL_ID_Buff);
	//--------------------------------------------------------------------------
	if (film->HasChannel(Film::DIRECT_DIFFUSE))
		renderThread->AllocOCLBufferRW(&channel_DIRECT_DIFFUSE_Buff, sizeof(float[4]) * filmPixelCount, "DIRECT_DIFFUSE");
	else
		renderThread->FreeOCLBuffer(&channel_DIRECT_DIFFUSE_Buff);
	//--------------------------------------------------------------------------
	if (film->HasChannel(Film::DIRECT_GLOSSY))
		renderThread->AllocOCLBufferRW(&channel_DIRECT_GLOSSY_Buff, sizeof(float[4]) * filmPixelCount, "DIRECT_GLOSSY");
	else
		renderThread->FreeOCLBuffer(&channel_DIRECT_GLOSSY_Buff);
	//--------------------------------------------------------------------------
	if (film->HasChannel(Film::EMISSION))
		renderThread->AllocOCLBufferRW(&channel_EMISSION_Buff, sizeof(float[4]) * filmPixelCount, "EMISSION");
	else
		renderThread->FreeOCLBuffer(&channel_EMISSION_Buff);
	//--------------------------------------------------------------------------
	if (film->HasChannel(Film::INDIRECT_DIFFUSE))
		renderThread->AllocOCLBufferRW(&channel_INDIRECT_DIFFUSE_Buff, sizeof(float[4]) * filmPixelCount, "INDIRECT_DIFFUSE");
	else
		renderThread->FreeOCLBuffer(&channel_INDIRECT_DIFFUSE_Buff);
	//--------------------------------------------------------------------------
	if (film->HasChannel(Film::INDIRECT_GLOSSY))
		renderThread->AllocOCLBufferRW(&channel_INDIRECT_GLOSSY_Buff, sizeof(float[4]) * filmPixelCount, "INDIRECT_GLOSSY");
	else
		renderThread->FreeOCLBuffer(&channel_INDIRECT_GLOSSY_Buff);
	//--------------------------------------------------------------------------
	if (film->HasChannel(Film::INDIRECT_SPECULAR))
		renderThread->AllocOCLBufferRW(&channel_INDIRECT_SPECULAR_Buff, sizeof(float[4]) * filmPixelCount, "INDIRECT_SPECULAR");
	else
		renderThread->FreeOCLBuffer(&channel_INDIRECT_SPECULAR_Buff);
	//--------------------------------------------------------------------------
	if (film->HasChannel(Film::MATERIAL_ID_MASK)) {
		if (film->GetMaskMaterialIDCount() > 1)
			throw runtime_error("PathOCL supports only 1 MATERIAL_ID_MASK");
		else
			renderThread->AllocOCLBufferRW(&channel_MATERIAL_ID_MASK_Buff,
					sizeof(float[2]) * filmPixelCount, "MATERIAL_ID_MASK");
	} else
		renderThread->FreeOCLBuffer(&channel_MATERIAL_ID_MASK_Buff);
	//--------------------------------------------------------------------------
	if (film->HasChannel(Film::DIRECT_SHADOW_MASK))
		renderThread->AllocOCLBufferRW(&channel_DIRECT_SHADOW_MASK_Buff, sizeof(float[2]) * filmPixelCount, "DIRECT_SHADOW_MASK");
	else
		renderThread->FreeOCLBuffer(&channel_DIRECT_SHADOW_MASK_Buff);
	//--------------------------------------------------------------------------
	if (film->HasChannel(Film::INDIRECT_SHADOW_MASK))
		renderThread->AllocOCLBufferRW(&channel_INDIRECT_SHADOW_MASK_Buff, sizeof(float[2]) * filmPixelCount, "INDIRECT_SHADOW_MASK");
	else
		renderThread->FreeOCLBuffer(&channel_INDIRECT_SHADOW_MASK_Buff);
	//--------------------------------------------------------------------------
	if (film->HasChannel(Film::UV))
		renderThread->AllocOCLBufferRW(&channel_UV_Buff, sizeof(float[2]) * filmPixelCount, "UV");
	else
		renderThread->FreeOCLBuffer(&channel_UV_Buff);
	if (film->HasChannel(Film::RAYCOUNT))
		renderThread->AllocOCLBufferRW(&channel_RAYCOUNT_Buff, sizeof(float) * filmPixelCount, "RAYCOUNT");
	else
		renderThread->FreeOCLBuffer(&channel_RAYCOUNT_Buff);
	//--------------------------------------------------------------------------
	if (film->HasChannel(Film::BY_MATERIAL_ID)) {
		if (film->GetByMaterialIDCount() > 1)
			throw runtime_error("PathOCL supports only 1 BY_MATERIAL_ID");
		else
			renderThread->AllocOCLBufferRW(&channel_BY_MATERIAL_ID_Buff,
					sizeof(float[4]) * filmPixelCount, "BY_MATERIAL_ID");
	} else
		renderThread->FreeOCLBuffer(&channel_BY_MATERIAL_ID_Buff);
	//--------------------------------------------------------------------------
	if (film->HasChannel(Film::IRRADIANCE))
		renderThread->AllocOCLBufferRW(&channel_IRRADIANCE_Buff, sizeof(float[4]) * filmPixelCount, "IRRADIANCE");
	else
		renderThread->FreeOCLBuffer(&channel_IRRADIANCE_Buff);
	//--------------------------------------------------------------------------
	if (film->HasChannel(Film::OBJECT_ID))
		renderThread->AllocOCLBufferRW(&channel_OBJECT_ID_Buff, sizeof(u_int) * filmPixelCount, "OBJECT_ID");
	else
		renderThread->FreeOCLBuffer(&channel_OBJECT_ID_Buff);
	//--------------------------------------------------------------------------
	if (film->HasChannel(Film::OBJECT_ID_MASK)) {
		if (film->GetMaskMaterialIDCount() > 1)
			throw runtime_error("PathOCL supports only 1 OBJECT_ID_MASK");
		else
			renderThread->AllocOCLBufferRW(&channel_OBJECT_ID_MASK_Buff,
					sizeof(float[2]) * filmPixelCount, "OBJECT_ID_MASK");
	} else
		renderThread->FreeOCLBuffer(&channel_OBJECT_ID_MASK_Buff);
	//--------------------------------------------------------------------------
	if (film->HasChannel(Film::BY_OBJECT_ID)) {
		if (film->GetByMaterialIDCount() > 1)
			throw runtime_error("PathOCL supports only 1 BY_OBJECT_ID");
		else
			renderThread->AllocOCLBufferRW(&channel_BY_OBJECT_ID_Buff,
					sizeof(float[4]) * filmPixelCount, "BY_OBJECT_ID");
	} else
		renderThread->FreeOCLBuffer(&channel_BY_OBJECT_ID_Buff);
}

void PathOCLBaseRenderThread::ThreadFilm::FreeAllOCLBuffers() {
	// Film buffers
	for (u_int i = 0; i < channel_RADIANCE_PER_PIXEL_NORMALIZEDs_Buff.size(); ++i)
		renderThread->FreeOCLBuffer(&channel_RADIANCE_PER_PIXEL_NORMALIZEDs_Buff[i]);
	channel_RADIANCE_PER_PIXEL_NORMALIZEDs_Buff.clear();
	renderThread->FreeOCLBuffer(&channel_ALPHA_Buff);
	renderThread->FreeOCLBuffer(&channel_DEPTH_Buff);
	renderThread->FreeOCLBuffer(&channel_POSITION_Buff);
	renderThread->FreeOCLBuffer(&channel_GEOMETRY_NORMAL_Buff);
	renderThread->FreeOCLBuffer(&channel_SHADING_NORMAL_Buff);
	renderThread->FreeOCLBuffer(&channel_MATERIAL_ID_Buff);
	renderThread->FreeOCLBuffer(&channel_DIRECT_DIFFUSE_Buff);
	renderThread->FreeOCLBuffer(&channel_DIRECT_GLOSSY_Buff);
	renderThread->FreeOCLBuffer(&channel_EMISSION_Buff);
	renderThread->FreeOCLBuffer(&channel_INDIRECT_DIFFUSE_Buff);
	renderThread->FreeOCLBuffer(&channel_INDIRECT_GLOSSY_Buff);
	renderThread->FreeOCLBuffer(&channel_INDIRECT_SPECULAR_Buff);
	renderThread->FreeOCLBuffer(&channel_MATERIAL_ID_MASK_Buff);
	renderThread->FreeOCLBuffer(&channel_DIRECT_SHADOW_MASK_Buff);
	renderThread->FreeOCLBuffer(&channel_INDIRECT_SHADOW_MASK_Buff);
	renderThread->FreeOCLBuffer(&channel_UV_Buff);
	renderThread->FreeOCLBuffer(&channel_RAYCOUNT_Buff);
	renderThread->FreeOCLBuffer(&channel_BY_MATERIAL_ID_Buff);
	renderThread->FreeOCLBuffer(&channel_IRRADIANCE_Buff);
	renderThread->FreeOCLBuffer(&channel_OBJECT_ID_Buff);
	renderThread->FreeOCLBuffer(&channel_OBJECT_ID_MASK_Buff);
	renderThread->FreeOCLBuffer(&channel_BY_OBJECT_ID_Buff);
}

u_int PathOCLBaseRenderThread::ThreadFilm::SetFilmKernelArgs(cl::Kernel &filmClearKernel,
		u_int argIndex) const {
	// Film parameters
	filmClearKernel.setArg(argIndex++, film->GetWidth());
	filmClearKernel.setArg(argIndex++, film->GetHeight());

	const u_int *filmSubRegion = film->GetSubRegion();
	filmClearKernel.setArg(argIndex++, filmSubRegion[0]);
	filmClearKernel.setArg(argIndex++, filmSubRegion[1]);
	filmClearKernel.setArg(argIndex++, filmSubRegion[2]);
	filmClearKernel.setArg(argIndex++, filmSubRegion[3]);

	for (u_int i = 0; i < channel_RADIANCE_PER_PIXEL_NORMALIZEDs_Buff.size(); ++i)
		filmClearKernel.setArg(argIndex++, sizeof(cl::Buffer), channel_RADIANCE_PER_PIXEL_NORMALIZEDs_Buff[i]);
	if (film->HasChannel(Film::ALPHA))
		filmClearKernel.setArg(argIndex++, sizeof(cl::Buffer), channel_ALPHA_Buff);
	if (film->HasChannel(Film::DEPTH))
		filmClearKernel.setArg(argIndex++, sizeof(cl::Buffer), channel_DEPTH_Buff);
	if (film->HasChannel(Film::POSITION))
		filmClearKernel.setArg(argIndex++, sizeof(cl::Buffer), channel_POSITION_Buff);
	if (film->HasChannel(Film::GEOMETRY_NORMAL))
		filmClearKernel.setArg(argIndex++, sizeof(cl::Buffer), channel_GEOMETRY_NORMAL_Buff);
	if (film->HasChannel(Film::SHADING_NORMAL))
		filmClearKernel.setArg(argIndex++, sizeof(cl::Buffer), channel_SHADING_NORMAL_Buff);
	if (film->HasChannel(Film::MATERIAL_ID))
		filmClearKernel.setArg(argIndex++, sizeof(cl::Buffer), channel_MATERIAL_ID_Buff);
	if (film->HasChannel(Film::DIRECT_DIFFUSE))
		filmClearKernel.setArg(argIndex++, sizeof(cl::Buffer), channel_DIRECT_DIFFUSE_Buff);
	if (film->HasChannel(Film::DIRECT_GLOSSY))
		filmClearKernel.setArg(argIndex++, sizeof(cl::Buffer), channel_DIRECT_GLOSSY_Buff);
	if (film->HasChannel(Film::EMISSION))
		filmClearKernel.setArg(argIndex++, sizeof(cl::Buffer), channel_EMISSION_Buff);
	if (film->HasChannel(Film::INDIRECT_DIFFUSE))
		filmClearKernel.setArg(argIndex++, sizeof(cl::Buffer), channel_INDIRECT_DIFFUSE_Buff);
	if (film->HasChannel(Film::INDIRECT_GLOSSY))
		filmClearKernel.setArg(argIndex++, sizeof(cl::Buffer), channel_INDIRECT_GLOSSY_Buff);
	if (film->HasChannel(Film::INDIRECT_SPECULAR))
		filmClearKernel.setArg(argIndex++, sizeof(cl::Buffer), channel_INDIRECT_SPECULAR_Buff);
	if (film->HasChannel(Film::MATERIAL_ID_MASK))
		filmClearKernel.setArg(argIndex++, sizeof(cl::Buffer), channel_MATERIAL_ID_MASK_Buff);
	if (film->HasChannel(Film::DIRECT_SHADOW_MASK))
		filmClearKernel.setArg(argIndex++, sizeof(cl::Buffer), channel_DIRECT_SHADOW_MASK_Buff);
	if (film->HasChannel(Film::INDIRECT_SHADOW_MASK))
		filmClearKernel.setArg(argIndex++, sizeof(cl::Buffer), channel_INDIRECT_SHADOW_MASK_Buff);
	if (film->HasChannel(Film::UV))
		filmClearKernel.setArg(argIndex++, sizeof(cl::Buffer), channel_UV_Buff);
	if (film->HasChannel(Film::RAYCOUNT))
		filmClearKernel.setArg(argIndex++, sizeof(cl::Buffer), channel_RAYCOUNT_Buff);
	if (film->HasChannel(Film::BY_MATERIAL_ID))
		filmClearKernel.setArg(argIndex++, sizeof(cl::Buffer), channel_BY_MATERIAL_ID_Buff);
	if (film->HasChannel(Film::IRRADIANCE))
		filmClearKernel.setArg(argIndex++, sizeof(cl::Buffer), channel_IRRADIANCE_Buff);
	if (film->HasChannel(Film::OBJECT_ID))
		filmClearKernel.setArg(argIndex++, sizeof(cl::Buffer), channel_OBJECT_ID_Buff);
	if (film->HasChannel(Film::OBJECT_ID_MASK))
		filmClearKernel.setArg(argIndex++, sizeof(cl::Buffer), channel_OBJECT_ID_MASK_Buff);
	if (film->HasChannel(Film::BY_OBJECT_ID))
		filmClearKernel.setArg(argIndex++, sizeof(cl::Buffer), channel_BY_OBJECT_ID_Buff);

	return argIndex;
}

void PathOCLBaseRenderThread::ThreadFilm::TransferFilm(cl::CommandQueue &oclQueue) {
	// Async. transfer of the Film buffers

	for (u_int i = 0; i < channel_RADIANCE_PER_PIXEL_NORMALIZEDs_Buff.size(); ++i) {
		if (channel_RADIANCE_PER_PIXEL_NORMALIZEDs_Buff[i]) {
			oclQueue.enqueueReadBuffer(
				*(channel_RADIANCE_PER_PIXEL_NORMALIZEDs_Buff[i]),
				CL_FALSE,
				0,
				channel_RADIANCE_PER_PIXEL_NORMALIZEDs_Buff[i]->getInfo<CL_MEM_SIZE>(),
				film->channel_RADIANCE_PER_PIXEL_NORMALIZEDs[i]->GetPixels());
		}
	}

	if (channel_ALPHA_Buff) {
		oclQueue.enqueueReadBuffer(
			*channel_ALPHA_Buff,
			CL_FALSE,
			0,
			channel_ALPHA_Buff->getInfo<CL_MEM_SIZE>(),
			film->channel_ALPHA->GetPixels());
	}
	if (channel_DEPTH_Buff) {
		oclQueue.enqueueReadBuffer(
			*channel_DEPTH_Buff,
			CL_FALSE,
			0,
			channel_DEPTH_Buff->getInfo<CL_MEM_SIZE>(),
			film->channel_DEPTH->GetPixels());
	}
	if (channel_POSITION_Buff) {
		oclQueue.enqueueReadBuffer(
			*channel_POSITION_Buff,
			CL_FALSE,
			0,
			channel_POSITION_Buff->getInfo<CL_MEM_SIZE>(),
			film->channel_POSITION->GetPixels());
	}
	if (channel_GEOMETRY_NORMAL_Buff) {
		oclQueue.enqueueReadBuffer(
			*channel_GEOMETRY_NORMAL_Buff,
			CL_FALSE,
			0,
			channel_GEOMETRY_NORMAL_Buff->getInfo<CL_MEM_SIZE>(),
			film->channel_GEOMETRY_NORMAL->GetPixels());
	}
	if (channel_SHADING_NORMAL_Buff) {
		oclQueue.enqueueReadBuffer(
			*channel_SHADING_NORMAL_Buff,
			CL_FALSE,
			0,
			channel_SHADING_NORMAL_Buff->getInfo<CL_MEM_SIZE>(),
			film->channel_SHADING_NORMAL->GetPixels());
	}
	if (channel_MATERIAL_ID_Buff) {
		oclQueue.enqueueReadBuffer(
			*channel_MATERIAL_ID_Buff,
			CL_FALSE,
			0,
			channel_MATERIAL_ID_Buff->getInfo<CL_MEM_SIZE>(),
			film->channel_MATERIAL_ID->GetPixels());
	}
	if (channel_DIRECT_DIFFUSE_Buff) {
		oclQueue.enqueueReadBuffer(
			*channel_DIRECT_DIFFUSE_Buff,
			CL_FALSE,
			0,
			channel_DIRECT_DIFFUSE_Buff->getInfo<CL_MEM_SIZE>(),
			film->channel_DIRECT_DIFFUSE->GetPixels());
	}
	if (channel_MATERIAL_ID_Buff) {
		oclQueue.enqueueReadBuffer(
			*channel_MATERIAL_ID_Buff,
			CL_FALSE,
			0,
			channel_MATERIAL_ID_Buff->getInfo<CL_MEM_SIZE>(),
			film->channel_MATERIAL_ID->GetPixels());
	}
	if (channel_DIRECT_GLOSSY_Buff) {
		oclQueue.enqueueReadBuffer(
			*channel_DIRECT_GLOSSY_Buff,
			CL_FALSE,
			0,
			channel_DIRECT_GLOSSY_Buff->getInfo<CL_MEM_SIZE>(),
			film->channel_DIRECT_GLOSSY->GetPixels());
	}
	if (channel_EMISSION_Buff) {
		oclQueue.enqueueReadBuffer(
			*channel_EMISSION_Buff,
			CL_FALSE,
			0,
			channel_EMISSION_Buff->getInfo<CL_MEM_SIZE>(),
			film->channel_EMISSION->GetPixels());
	}
	if (channel_INDIRECT_DIFFUSE_Buff) {
		oclQueue.enqueueReadBuffer(
			*channel_INDIRECT_DIFFUSE_Buff,
			CL_FALSE,
			0,
			channel_INDIRECT_DIFFUSE_Buff->getInfo<CL_MEM_SIZE>(),
			film->channel_INDIRECT_DIFFUSE->GetPixels());
	}
	if (channel_INDIRECT_GLOSSY_Buff) {
		oclQueue.enqueueReadBuffer(
			*channel_INDIRECT_GLOSSY_Buff,
			CL_FALSE,
			0,
			channel_INDIRECT_GLOSSY_Buff->getInfo<CL_MEM_SIZE>(),
			film->channel_INDIRECT_GLOSSY->GetPixels());
	}
	if (channel_INDIRECT_SPECULAR_Buff) {
		oclQueue.enqueueReadBuffer(
			*channel_INDIRECT_SPECULAR_Buff,
			CL_FALSE,
			0,
			channel_INDIRECT_SPECULAR_Buff->getInfo<CL_MEM_SIZE>(),
			film->channel_INDIRECT_SPECULAR->GetPixels());
	}
	if (channel_MATERIAL_ID_MASK_Buff) {
		oclQueue.enqueueReadBuffer(
			*channel_MATERIAL_ID_MASK_Buff,
			CL_FALSE,
			0,
			channel_MATERIAL_ID_MASK_Buff->getInfo<CL_MEM_SIZE>(),
			film->channel_MATERIAL_ID_MASKs[0]->GetPixels());
	}
	if (channel_DIRECT_SHADOW_MASK_Buff) {
		oclQueue.enqueueReadBuffer(
			*channel_DIRECT_SHADOW_MASK_Buff,
			CL_FALSE,
			0,
			channel_DIRECT_SHADOW_MASK_Buff->getInfo<CL_MEM_SIZE>(),
			film->channel_DIRECT_SHADOW_MASK->GetPixels());
	}
	if (channel_INDIRECT_SHADOW_MASK_Buff) {
		oclQueue.enqueueReadBuffer(
			*channel_INDIRECT_SHADOW_MASK_Buff,
			CL_FALSE,
			0,
			channel_INDIRECT_SHADOW_MASK_Buff->getInfo<CL_MEM_SIZE>(),
			film->channel_INDIRECT_SHADOW_MASK->GetPixels());
	}
	if (channel_UV_Buff) {
		oclQueue.enqueueReadBuffer(
			*channel_UV_Buff,
			CL_FALSE,
			0,
			channel_UV_Buff->getInfo<CL_MEM_SIZE>(),
			film->channel_UV->GetPixels());
	}
	if (channel_RAYCOUNT_Buff) {
		oclQueue.enqueueReadBuffer(
			*channel_RAYCOUNT_Buff,
			CL_FALSE,
			0,
			channel_RAYCOUNT_Buff->getInfo<CL_MEM_SIZE>(),
			film->channel_RAYCOUNT->GetPixels());
	}
	if (channel_BY_MATERIAL_ID_Buff) {
		oclQueue.enqueueReadBuffer(
			*channel_BY_MATERIAL_ID_Buff,
			CL_FALSE,
			0,
			channel_BY_MATERIAL_ID_Buff->getInfo<CL_MEM_SIZE>(),
			film->channel_BY_MATERIAL_IDs[0]->GetPixels());
	}
	if (channel_IRRADIANCE_Buff) {
		oclQueue.enqueueReadBuffer(
			*channel_IRRADIANCE_Buff,
			CL_FALSE,
			0,
			channel_IRRADIANCE_Buff->getInfo<CL_MEM_SIZE>(),
			film->channel_IRRADIANCE->GetPixels());
	}
	if (channel_OBJECT_ID_Buff) {
		oclQueue.enqueueReadBuffer(
			*channel_OBJECT_ID_Buff,
			CL_FALSE,
			0,
			channel_OBJECT_ID_Buff->getInfo<CL_MEM_SIZE>(),
			film->channel_OBJECT_ID->GetPixels());
	}
	if (channel_OBJECT_ID_MASK_Buff) {
		oclQueue.enqueueReadBuffer(
			*channel_OBJECT_ID_MASK_Buff,
			CL_FALSE,
			0,
			channel_OBJECT_ID_MASK_Buff->getInfo<CL_MEM_SIZE>(),
			film->channel_OBJECT_ID_MASKs[0]->GetPixels());
	}
	if (channel_BY_OBJECT_ID_Buff) {
		oclQueue.enqueueReadBuffer(
			*channel_BY_OBJECT_ID_Buff,
			CL_FALSE,
			0,
			channel_BY_OBJECT_ID_Buff->getInfo<CL_MEM_SIZE>(),
			film->channel_BY_OBJECT_IDs[0]->GetPixels());
	}
}

void PathOCLBaseRenderThread::ThreadFilm::ClearFilm(cl::CommandQueue &oclQueue,
		cl::Kernel &filmClearKernel, const size_t filmClearWorkGroupSize) {
	// Set kernel arguments
	SetFilmKernelArgs(filmClearKernel, 0);
	
	// Clear the film
	const u_int filmPixelCount = film->GetWidth() * film->GetHeight();
	oclQueue.enqueueNDRangeKernel(filmClearKernel, cl::NullRange,
			cl::NDRange(RoundUp<u_int>(filmPixelCount, filmClearWorkGroupSize)),
			cl::NDRange(filmClearWorkGroupSize));
}

//------------------------------------------------------------------------------
// PathOCLBaseRenderThread
//------------------------------------------------------------------------------

PathOCLBaseRenderThread::PathOCLBaseRenderThread(const u_int index,
		OpenCLIntersectionDevice *device, PathOCLBaseRenderEngine *re) {
	intersectionDevice = device;

	renderThread = NULL;

	threadIndex = index;
	renderEngine = re;
	started = false;
	editMode = false;

	kernelSrcHash = "";
	filmClearKernel = NULL;

	// Scene buffers
	materialsBuff = NULL;
	texturesBuff = NULL;
	meshDescsBuff = NULL;
	scnObjsBuff = NULL;
	lightsBuff = NULL;
	envLightIndicesBuff = NULL;
	lightsDistributionBuff = NULL;
	infiniteLightDistributionsBuff = NULL;
	lightsDistributionBuff = NULL;
	vertsBuff = NULL;
	normalsBuff = NULL;
	uvsBuff = NULL;
	colsBuff = NULL;
	alphasBuff = NULL;
	trianglesBuff = NULL;
	cameraBuff = NULL;
	triLightDefsBuff = NULL;
	meshTriLightDefsOffsetBuff = NULL;
	imageMapDescsBuff = NULL;

	// Check the kind of kernel cache to use
	string type = renderEngine->renderConfig->cfg.Get(Property("opencl.kernelcache")("PERSISTENT")).Get<string>();
	if (type == "PERSISTENT")
		kernelCache = new oclKernelPersistentCache("LUXCORE_" LUXCORE_VERSION_MAJOR "." LUXCORE_VERSION_MINOR);
	else if (type == "VOLATILE")
		kernelCache = new oclKernelVolatileCache();
	else if (type == "NONE")
		kernelCache = new oclKernelDummyCache();
	else
		throw runtime_error("Unknown opencl.kernelcache type: " + type);
}

PathOCLBaseRenderThread::~PathOCLBaseRenderThread() {
	if (editMode)
		EndSceneEdit(EditActionList());
	if (started)
		Stop();

	FreeThreadFilms();

	delete filmClearKernel;
	delete kernelCache;
}

size_t PathOCLBaseRenderThread::GetOpenCLHitPointSize() const {
	// HitPoint memory size
	size_t hitPointSize = sizeof(Vector) + sizeof(Point) + sizeof(UV) +
			2 * sizeof(Normal) + sizeof(Matrix4x4);
	if (renderEngine->compiledScene->IsTextureCompiled(HITPOINTCOLOR) ||
			renderEngine->compiledScene->IsTextureCompiled(HITPOINTGREY) ||
			renderEngine->compiledScene->hasTriangleLightWithVertexColors)
		hitPointSize += sizeof(Spectrum);
	if (renderEngine->compiledScene->IsTextureCompiled(HITPOINTALPHA))
		hitPointSize += sizeof(float);
	if (renderEngine->compiledScene->RequiresPassThrough())
		hitPointSize += sizeof(float);
	// Fields dpdu, dpdv, dndu, dndv
	if (renderEngine->compiledScene->HasBumpMaps())
		hitPointSize += 2 * sizeof(Vector) + 2 * sizeof(Normal);
	// Volume fields
	if (renderEngine->compiledScene->HasVolumes())
		hitPointSize += 2 * sizeof(u_int) + 2 * sizeof(u_int) +
				sizeof(int);

	return hitPointSize;
}

size_t PathOCLBaseRenderThread::GetOpenCLBSDFSize() const {
	// Add BSDF memory size
	size_t bsdfSize = GetOpenCLHitPointSize();
	// Add BSDF.materialIndex memory size
	bsdfSize += sizeof(u_int);
	// Add BSDF.sceneObjectIndex memory size
	bsdfSize += sizeof(u_int);
	// Add BSDF.triangleLightSourceIndex memory size
	if (renderEngine->compiledScene->lightTypeCounts[TYPE_TRIANGLE] > 0)
		bsdfSize += sizeof(u_int);
	// Add BSDF.Frame memory size
	bsdfSize += sizeof(slg::ocl::Frame);
	// Add BSDF.isVolume memory size
	if (renderEngine->compiledScene->HasVolumes())
		bsdfSize += sizeof(int);
	// Add BSDF.isShadowCatcher
	bsdfSize += sizeof(int);

	return bsdfSize;
}

size_t PathOCLBaseRenderThread::GetOpenCLSampleResultSize() const {
	//--------------------------------------------------------------------------
	// SampleResult size
	//--------------------------------------------------------------------------

	// All thread films are supposed to have the same parameters
	const Film *threadFilm = threadFilms[0]->film;

	// SampleResult.filmX and SampleResult.filmY
	size_t sampleResultSize = 2 * sizeof(float);
	// SampleResult.radiancePerPixelNormalized[PARAM_FILM_RADIANCE_GROUP_COUNT]
	sampleResultSize += sizeof(slg::ocl::Spectrum) * threadFilm->GetRadianceGroupCount();
	if (threadFilm->HasChannel(Film::ALPHA))
		sampleResultSize += sizeof(float);
	if (threadFilm->HasChannel(Film::DEPTH))
		sampleResultSize += sizeof(float);
	if (threadFilm->HasChannel(Film::POSITION))
		sampleResultSize += sizeof(Point);
	if (threadFilm->HasChannel(Film::GEOMETRY_NORMAL))
		sampleResultSize += sizeof(Normal);
	if (threadFilm->HasChannel(Film::SHADING_NORMAL))
		sampleResultSize += sizeof(Normal);
	if (threadFilm->HasChannel(Film::MATERIAL_ID))
		sampleResultSize += sizeof(u_int);
	if (threadFilm->HasChannel(Film::OBJECT_ID))
		sampleResultSize += sizeof(u_int);
	if (threadFilm->HasChannel(Film::DIRECT_DIFFUSE))
		sampleResultSize += sizeof(Spectrum);
	if (threadFilm->HasChannel(Film::DIRECT_GLOSSY))
		sampleResultSize += sizeof(Spectrum);
	if (threadFilm->HasChannel(Film::EMISSION))
		sampleResultSize += sizeof(Spectrum);
	if (threadFilm->HasChannel(Film::INDIRECT_DIFFUSE))
		sampleResultSize += sizeof(Spectrum);
	if (threadFilm->HasChannel(Film::INDIRECT_GLOSSY))
		sampleResultSize += sizeof(Spectrum);
	if (threadFilm->HasChannel(Film::INDIRECT_SPECULAR))
		sampleResultSize += sizeof(Spectrum);
	if (threadFilm->HasChannel(Film::DIRECT_SHADOW_MASK))
		sampleResultSize += sizeof(float);
	if (threadFilm->HasChannel(Film::INDIRECT_SHADOW_MASK))
		sampleResultSize += sizeof(float);
	if (threadFilm->HasChannel(Film::UV))
		sampleResultSize += sizeof(UV);
	if (threadFilm->HasChannel(Film::RAYCOUNT))
		sampleResultSize += sizeof(Film::RAYCOUNT);
	if (threadFilm->HasChannel(Film::IRRADIANCE))
		sampleResultSize += 2 * sizeof(Spectrum);

	sampleResultSize += sizeof(BSDFEvent) +
			3 * sizeof(int);
	
	return sampleResultSize;
}

void PathOCLBaseRenderThread::AllocOCLBuffer(const cl_mem_flags clFlags, cl::Buffer **buff,
		void *src, const size_t size, const string &desc) {
	intersectionDevice->AllocBuffer(clFlags, buff, src, size, desc);
}

void PathOCLBaseRenderThread::AllocOCLBufferRO(cl::Buffer **buff, void *src, const size_t size, const string &desc) {
	intersectionDevice->AllocBufferRO(buff, src, size, desc);
}

void PathOCLBaseRenderThread::AllocOCLBufferRW(cl::Buffer **buff, const size_t size, const string &desc) {
	intersectionDevice->AllocBufferRW(buff, size, desc);
}

void PathOCLBaseRenderThread::FreeOCLBuffer(cl::Buffer **buff) {
	intersectionDevice->FreeBuffer(buff);
}

void PathOCLBaseRenderThread::InitFilm() {
	if (threadFilms.size() == 0)
		IncThreadFilms();

	u_int threadFilmWidth, threadFilmHeight, threadFilmSubRegion[4];
	GetThreadFilmSize(&threadFilmWidth, &threadFilmHeight, threadFilmSubRegion);

	BOOST_FOREACH(ThreadFilm *threadFilm, threadFilms)
		threadFilm->Init(*(renderEngine->film), threadFilmWidth, threadFilmHeight,
			threadFilmSubRegion);
}

void PathOCLBaseRenderThread::InitCamera() {
	AllocOCLBufferRO(&cameraBuff, &renderEngine->compiledScene->camera,
			sizeof(slg::ocl::Camera), "Camera");
}

void PathOCLBaseRenderThread::InitGeometry() {
	CompiledScene *cscene = renderEngine->compiledScene;

	if (cscene->normals.size() > 0)
		AllocOCLBufferRO(&normalsBuff, &cscene->normals[0],
				sizeof(Normal) * cscene->normals.size(), "Normals");
	else
		FreeOCLBuffer(&normalsBuff);

	if (cscene->uvs.size() > 0)
		AllocOCLBufferRO(&uvsBuff, &cscene->uvs[0],
			sizeof(UV) * cscene->uvs.size(), "UVs");
	else
		FreeOCLBuffer(&uvsBuff);

	if (cscene->cols.size() > 0)
		AllocOCLBufferRO(&colsBuff, &cscene->cols[0],
			sizeof(Spectrum) * cscene->cols.size(), "Colors");
	else
		FreeOCLBuffer(&colsBuff);

	if (cscene->alphas.size() > 0)
		AllocOCLBufferRO(&alphasBuff, &cscene->alphas[0],
			sizeof(float) * cscene->alphas.size(), "Alphas");
	else
		FreeOCLBuffer(&alphasBuff);

	AllocOCLBufferRO(&vertsBuff, &cscene->verts[0],
		sizeof(Point) * cscene->verts.size(), "Vertices");

	AllocOCLBufferRO(&trianglesBuff, &cscene->tris[0],
		sizeof(Triangle) * cscene->tris.size(), "Triangles");

	AllocOCLBufferRO(&meshDescsBuff, &cscene->meshDescs[0],
			sizeof(slg::ocl::Mesh) * cscene->meshDescs.size(), "Mesh description");
}

void PathOCLBaseRenderThread::InitMaterials() {
	const size_t materialsCount = renderEngine->compiledScene->mats.size();
	AllocOCLBufferRO(&materialsBuff, &renderEngine->compiledScene->mats[0],
			sizeof(slg::ocl::Material) * materialsCount, "Materials");
}

void PathOCLBaseRenderThread::InitMeshMaterials() {
	const u_int sceneObjsCount = renderEngine->compiledScene->sceneObjs.size();
	AllocOCLBufferRO(&scnObjsBuff, &renderEngine->compiledScene->sceneObjs[0],
			sizeof(slg::ocl::SceneObject) * sceneObjsCount, "Mesh material index");
}

void PathOCLBaseRenderThread::InitTextures() {
	const size_t texturesCount = renderEngine->compiledScene->texs.size();
	AllocOCLBufferRO(&texturesBuff, &renderEngine->compiledScene->texs[0],
			sizeof(slg::ocl::Texture) * texturesCount, "Textures");
}

void PathOCLBaseRenderThread::InitLights() {
	CompiledScene *cscene = renderEngine->compiledScene;

	AllocOCLBufferRO(&lightsBuff, &cscene->lightDefs[0],
		sizeof(slg::ocl::LightSource) * cscene->lightDefs.size(), "Lights");
	if (cscene->envLightIndices.size() > 0) {
		AllocOCLBufferRO(&envLightIndicesBuff, &cscene->envLightIndices[0],
				sizeof(u_int) * cscene->envLightIndices.size(), "Env. light indices");
	} else
		FreeOCLBuffer(&envLightIndicesBuff);

	AllocOCLBufferRO(&meshTriLightDefsOffsetBuff, &cscene->meshTriLightDefsOffset[0],
		sizeof(u_int) * cscene->meshTriLightDefsOffset.size(), "Light offsets");

	if (cscene->infiniteLightDistributions.size() > 0) {
		AllocOCLBufferRO(&infiniteLightDistributionsBuff, &cscene->infiniteLightDistributions[0],
			sizeof(float) * cscene->infiniteLightDistributions.size(), "InfiniteLight distributions");
	} else
		FreeOCLBuffer(&infiniteLightDistributionsBuff);

	AllocOCLBufferRO(&lightsDistributionBuff, cscene->lightsDistribution,
		cscene->lightsDistributionSize, "LightsDistribution");
}

void PathOCLBaseRenderThread::InitImageMaps() {
	CompiledScene *cscene = renderEngine->compiledScene;

	if (cscene->imageMapDescs.size() > 0) {
		AllocOCLBufferRO(&imageMapDescsBuff, &cscene->imageMapDescs[0],
				sizeof(slg::ocl::ImageMap) * cscene->imageMapDescs.size(), "ImageMap descriptions");

		// Free unused pages
		for (u_int i = cscene->imageMapMemBlocks.size(); i < imageMapsBuff.size(); ++i)
			FreeOCLBuffer(&imageMapsBuff[i]);
		imageMapsBuff.resize(cscene->imageMapMemBlocks.size(), NULL);

		for (u_int i = 0; i < imageMapsBuff.size(); ++i) {
			AllocOCLBufferRO(&(imageMapsBuff[i]), &(cscene->imageMapMemBlocks[i][0]),
					sizeof(float) * cscene->imageMapMemBlocks[i].size(), "ImageMaps");
		}
	} else {
		FreeOCLBuffer(&imageMapDescsBuff);
		for (u_int i = 0; i < imageMapsBuff.size(); ++i)
			FreeOCLBuffer(&imageMapsBuff[i]);
		imageMapsBuff.resize(0);
	}
}

void PathOCLBaseRenderThread::CompileKernel(cl::Program *program, cl::Kernel **kernel,
		size_t *workgroupSize, const string &name) {
	delete *kernel;
	SLG_LOG("[PathOCLBaseRenderThread::" << threadIndex << "] Compiling " << name << " Kernel");
	*kernel = new cl::Kernel(*program, name.c_str());

	if (intersectionDevice->GetDeviceDesc()->GetForceWorkGroupSize() > 0)
		*workgroupSize = intersectionDevice->GetDeviceDesc()->GetForceWorkGroupSize();
	else {
		cl::Device &oclDevice = intersectionDevice->GetOpenCLDevice();
		(*kernel)->getWorkGroupInfo<size_t>(oclDevice, CL_KERNEL_WORK_GROUP_SIZE, workgroupSize);
		SLG_LOG("[PathOCLBaseRenderThread::" << threadIndex << "] " << name << " workgroup size: " << *workgroupSize);
	}
}

void PathOCLBaseRenderThread::InitKernels() {
	//--------------------------------------------------------------------------
	// Compile kernels
	//--------------------------------------------------------------------------

	CompiledScene *cscene = renderEngine->compiledScene;
	cl::Context &oclContext = intersectionDevice->GetOpenCLContext();
	cl::Device &oclDevice = intersectionDevice->GetOpenCLDevice();

	// Set #define symbols
	stringstream ssParams;
	ssParams.precision(6);
	ssParams << scientific <<
			" -D LUXRAYS_OPENCL_KERNEL" <<
			" -D SLG_OPENCL_KERNEL" <<
			" -D RENDER_ENGINE_" << RenderEngine::RenderEngineType2String(renderEngine->GetType()) <<
			" -D PARAM_RAY_EPSILON_MIN=" << MachineEpsilon::GetMin() << "f"
			" -D PARAM_RAY_EPSILON_MAX=" << MachineEpsilon::GetMax() << "f"
			" -D PARAM_LIGHT_WORLD_RADIUS_SCALE=" << InfiniteLightSource::LIGHT_WORLD_RADIUS_SCALE << "f"
			;

	if (cscene->hasTriangleLightWithVertexColors)
		ssParams << " -D PARAM_TRIANGLE_LIGHT_HAS_VERTEX_COLOR";
	
	switch (intersectionDevice->GetAccelerator()->GetType()) {
		case ACCEL_BVH:
			ssParams << " -D PARAM_ACCEL_BVH";
			break;
		case ACCEL_QBVH:
			ssParams << " -D PARAM_ACCEL_QBVH";
			break;
		case ACCEL_MQBVH:
			ssParams << " -D PARAM_ACCEL_MQBVH";
			break;
		case ACCEL_MBVH:
			ssParams << " -D PARAM_ACCEL_MBVH";
			break;
		case ACCEL_EMBREE:
			throw runtime_error("EMBRRE accelerator is not supported in PathOCLBaseRenderThread::InitKernels()");
		default:
			throw runtime_error("Unknown accelerator in PathOCLBaseRenderThread::InitKernels()");
	}

	// Film related parameters

	// All thread films are supposed to have the same parameters
	const Film *threadFilm = threadFilms[0]->film;

	for (u_int i = 0; i < threadFilms[0]->channel_RADIANCE_PER_PIXEL_NORMALIZEDs_Buff.size(); ++i)
		ssParams << " -D PARAM_FILM_RADIANCE_GROUP_" << i;
	ssParams << " -D PARAM_FILM_RADIANCE_GROUP_COUNT=" << threadFilms[0]->channel_RADIANCE_PER_PIXEL_NORMALIZEDs_Buff.size();
	if (threadFilm->HasChannel(Film::ALPHA))
		ssParams << " -D PARAM_FILM_CHANNELS_HAS_ALPHA";
	if (threadFilm->HasChannel(Film::DEPTH))
		ssParams << " -D PARAM_FILM_CHANNELS_HAS_DEPTH";
	if (threadFilm->HasChannel(Film::POSITION))
		ssParams << " -D PARAM_FILM_CHANNELS_HAS_POSITION";
	if (threadFilm->HasChannel(Film::GEOMETRY_NORMAL))
		ssParams << " -D PARAM_FILM_CHANNELS_HAS_GEOMETRY_NORMAL";
	if (threadFilm->HasChannel(Film::SHADING_NORMAL))
		ssParams << " -D PARAM_FILM_CHANNELS_HAS_SHADING_NORMAL";
	if (threadFilm->HasChannel(Film::MATERIAL_ID))
		ssParams << " -D PARAM_FILM_CHANNELS_HAS_MATERIAL_ID";
	if (threadFilm->HasChannel(Film::DIRECT_DIFFUSE))
		ssParams << " -D PARAM_FILM_CHANNELS_HAS_DIRECT_DIFFUSE";
	if (threadFilm->HasChannel(Film::DIRECT_GLOSSY))
		ssParams << " -D PARAM_FILM_CHANNELS_HAS_DIRECT_GLOSSY";
	if (threadFilm->HasChannel(Film::EMISSION))
		ssParams << " -D PARAM_FILM_CHANNELS_HAS_EMISSION";
	if (threadFilm->HasChannel(Film::INDIRECT_DIFFUSE))
		ssParams << " -D PARAM_FILM_CHANNELS_HAS_INDIRECT_DIFFUSE";
	if (threadFilm->HasChannel(Film::INDIRECT_GLOSSY))
		ssParams << " -D PARAM_FILM_CHANNELS_HAS_INDIRECT_GLOSSY";
	if (threadFilm->HasChannel(Film::INDIRECT_SPECULAR))
		ssParams << " -D PARAM_FILM_CHANNELS_HAS_INDIRECT_SPECULAR";
	if (threadFilm->HasChannel(Film::MATERIAL_ID_MASK)) {
		ssParams << " -D PARAM_FILM_CHANNELS_HAS_MATERIAL_ID_MASK" <<
				" -D PARAM_FILM_MASK_MATERIAL_ID=" << threadFilm->GetMaskMaterialID(0);
	}
	if (threadFilm->HasChannel(Film::DIRECT_SHADOW_MASK))
		ssParams << " -D PARAM_FILM_CHANNELS_HAS_DIRECT_SHADOW_MASK";
	if (threadFilm->HasChannel(Film::INDIRECT_SHADOW_MASK))
		ssParams << " -D PARAM_FILM_CHANNELS_HAS_INDIRECT_SHADOW_MASK";
	if (threadFilm->HasChannel(Film::UV))
		ssParams << " -D PARAM_FILM_CHANNELS_HAS_UV";
	if (threadFilm->HasChannel(Film::RAYCOUNT))
		ssParams << " -D PARAM_FILM_CHANNELS_HAS_RAYCOUNT";
	if (threadFilm->HasChannel(Film::BY_MATERIAL_ID)) {
		ssParams << " -D PARAM_FILM_CHANNELS_HAS_BY_MATERIAL_ID" <<
				" -D PARAM_FILM_BY_MATERIAL_ID=" << threadFilm->GetByMaterialID(0);
	}
	if (threadFilm->HasChannel(Film::IRRADIANCE))
		ssParams << " -D PARAM_FILM_CHANNELS_HAS_IRRADIANCE";
	if (threadFilm->HasChannel(Film::OBJECT_ID))
		ssParams << " -D PARAM_FILM_CHANNELS_HAS_OBJECT_ID";
	if (threadFilm->HasChannel(Film::OBJECT_ID_MASK)) {
		ssParams << " -D PARAM_FILM_CHANNELS_HAS_OBJECT_ID_MASK" <<
				" -D PARAM_FILM_MASK_OBJECT_ID=" << threadFilm->GetMaskObjectID(0);
	}
	if (threadFilm->HasChannel(Film::BY_OBJECT_ID)) {
		ssParams << " -D PARAM_FILM_CHANNELS_HAS_BY_OBJECT_ID" <<
				" -D PARAM_FILM_BY_OBJECT_ID=" << threadFilm->GetMaskObjectID(0);
	}

	if (normalsBuff)
		ssParams << " -D PARAM_HAS_NORMALS_BUFFER";
	if (uvsBuff)
		ssParams << " -D PARAM_HAS_UVS_BUFFER";
	if (colsBuff)
		ssParams << " -D PARAM_HAS_COLS_BUFFER";
	if (alphasBuff)
		ssParams << " -D PARAM_HAS_ALPHAS_BUFFER";

	if (cscene->IsTextureCompiled(CONST_FLOAT))
		ssParams << " -D PARAM_ENABLE_TEX_CONST_FLOAT";
	if (cscene->IsTextureCompiled(CONST_FLOAT3))
		ssParams << " -D PARAM_ENABLE_TEX_CONST_FLOAT3";
	if (cscene->IsTextureCompiled(IMAGEMAP))
		ssParams << " -D PARAM_ENABLE_TEX_IMAGEMAP";
	if (cscene->IsTextureCompiled(SCALE_TEX))
		ssParams << " -D PARAM_ENABLE_TEX_SCALE";
	if (cscene->IsTextureCompiled(FRESNEL_APPROX_N))
		ssParams << " -D PARAM_ENABLE_FRESNEL_APPROX_N";
	if (cscene->IsTextureCompiled(FRESNEL_APPROX_K))
		ssParams << " -D PARAM_ENABLE_FRESNEL_APPROX_K";
	if (cscene->IsTextureCompiled(CHECKERBOARD2D))
		ssParams << " -D PARAM_ENABLE_CHECKERBOARD2D";
	if (cscene->IsTextureCompiled(CHECKERBOARD3D))
		ssParams << " -D PARAM_ENABLE_CHECKERBOARD3D";
	if (cscene->IsTextureCompiled(MIX_TEX))
<<<<<<< HEAD
		ss << " -D PARAM_ENABLE_TEX_MIX";
	if (cscene->IsTextureCompiled(CLOUD_TEX))
		ss << " -D PARAM_ENABLE_CLOUD_TEX";
=======
		ssParams << " -D PARAM_ENABLE_TEX_MIX";
	if (cscene->IsTextureCompiled(CLOUD_TEX))
		ssParams << " -D PARAM_ENABLE_CLOUD_TEX";
>>>>>>> e1347d3f
	if (cscene->IsTextureCompiled(FBM_TEX))
		ssParams << " -D PARAM_ENABLE_FBM_TEX";
	if (cscene->IsTextureCompiled(MARBLE))
		ssParams << " -D PARAM_ENABLE_MARBLE";
	if (cscene->IsTextureCompiled(DOTS))
		ssParams << " -D PARAM_ENABLE_DOTS";
	if (cscene->IsTextureCompiled(BRICK))
		ssParams << " -D PARAM_ENABLE_BRICK";
	if (cscene->IsTextureCompiled(ADD_TEX))
<<<<<<< HEAD
		ss << " -D PARAM_ENABLE_TEX_ADD";
	if (cscene->IsTextureCompiled(SUBTRACT_TEX))
		ss << " -D PARAM_ENABLE_TEX_SUBTRACT";
=======
		ssParams << " -D PARAM_ENABLE_TEX_ADD";
	if (cscene->IsTextureCompiled(SUBTRACT_TEX))
		ssParams << " -D PARAM_ENABLE_TEX_SUBTRACT";
>>>>>>> e1347d3f
	if (cscene->IsTextureCompiled(WINDY))
		ssParams << " -D PARAM_ENABLE_WINDY";
	if (cscene->IsTextureCompiled(WRINKLED))
		ssParams << " -D PARAM_ENABLE_WRINKLED";
	if (cscene->IsTextureCompiled(BLENDER_BLEND))
		ssParams << " -D PARAM_ENABLE_BLENDER_BLEND";
 	if (cscene->IsTextureCompiled(BLENDER_CLOUDS))
 		ssParams << " -D PARAM_ENABLE_BLENDER_CLOUDS";
	if (cscene->IsTextureCompiled(BLENDER_DISTORTED_NOISE))
		ssParams << " -D PARAM_ENABLE_BLENDER_DISTORTED_NOISE";
	if (cscene->IsTextureCompiled(BLENDER_MAGIC))
		ssParams << " -D PARAM_ENABLE_BLENDER_MAGIC";
	if (cscene->IsTextureCompiled(BLENDER_MARBLE))
		ssParams << " -D PARAM_ENABLE_BLENDER_MARBLE";
	if (cscene->IsTextureCompiled(BLENDER_MUSGRAVE))
		ssParams << " -D PARAM_ENABLE_BLENDER_MUSGRAVE";
	if (cscene->IsTextureCompiled(BLENDER_STUCCI))
		ssParams << " -D PARAM_ENABLE_BLENDER_STUCCI";
 	if (cscene->IsTextureCompiled(BLENDER_WOOD))
 		ssParams << " -D PARAM_ENABLE_BLENDER_WOOD";
	if (cscene->IsTextureCompiled(BLENDER_VORONOI))
		ssParams << " -D PARAM_ENABLE_BLENDER_VORONOI";
    if (cscene->IsTextureCompiled(UV_TEX))
        ssParams << " -D PARAM_ENABLE_TEX_UV";
	if (cscene->IsTextureCompiled(BAND_TEX))
		ssParams << " -D PARAM_ENABLE_TEX_BAND";
	if (cscene->IsTextureCompiled(HITPOINTCOLOR))
		ssParams << " -D PARAM_ENABLE_TEX_HITPOINTCOLOR";
	if (cscene->IsTextureCompiled(HITPOINTALPHA))
		ssParams << " -D PARAM_ENABLE_TEX_HITPOINTALPHA";
	if (cscene->IsTextureCompiled(HITPOINTGREY))
		ssParams << " -D PARAM_ENABLE_TEX_HITPOINTGREY";
	if (cscene->IsTextureCompiled(NORMALMAP_TEX))
<<<<<<< HEAD
		ss << " -D PARAM_ENABLE_TEX_NORMALMAP";
	if (cscene->IsTextureCompiled(BLACKBODY_TEX))
		ss << " -D PARAM_ENABLE_TEX_BLACKBODY";
	if (cscene->IsTextureCompiled(IRREGULARDATA_TEX))
		ss << " -D PARAM_ENABLE_TEX_IRREGULARDATA";
	if (cscene->IsTextureCompiled(FRESNELCOLOR_TEX))
		ss << " -D PARAM_ENABLE_TEX_FRESNELCOLOR";
	if (cscene->IsTextureCompiled(FRESNELCONST_TEX))
		ss << " -D PARAM_ENABLE_TEX_FRESNELCONST";
	if (cscene->IsTextureCompiled(ABS_TEX))
		ss << " -D PARAM_ENABLE_TEX_ABS";
	if (cscene->IsTextureCompiled(CLAMP_TEX))
		ss << " -D PARAM_ENABLE_TEX_CLAMP";
=======
		ssParams << " -D PARAM_ENABLE_TEX_NORMALMAP";
	if (cscene->IsTextureCompiled(BLACKBODY_TEX))
		ssParams << " -D PARAM_ENABLE_TEX_BLACKBODY";
	if (cscene->IsTextureCompiled(IRREGULARDATA_TEX))
		ssParams << " -D PARAM_ENABLE_TEX_IRREGULARDATA";
	if (cscene->IsTextureCompiled(FRESNELCOLOR_TEX))
		ssParams << " -D PARAM_ENABLE_TEX_FRESNELCOLOR";
	if (cscene->IsTextureCompiled(FRESNELCONST_TEX))
		ssParams << " -D PARAM_ENABLE_TEX_FRESNELCONST";
	if (cscene->IsTextureCompiled(ABS_TEX))
		ssParams << " -D PARAM_ENABLE_TEX_ABS";
	if (cscene->IsTextureCompiled(CLAMP_TEX))
		ssParams << " -D PARAM_ENABLE_TEX_CLAMP";
	if (cscene->IsTextureCompiled(BILERP_TEX))
		ssParams << " -D PARAM_ENABLE_TEX_BILERP";
	if (cscene->IsTextureCompiled(COLORDEPTH_TEX))
		ssParams << " -D PARAM_ENABLE_TEX_COLORDEPTH";
	if (cscene->IsTextureCompiled(HSV_TEX))
		ssParams << " -D PARAM_ENABLE_TEX_HSV";
>>>>>>> e1347d3f

	if (cscene->IsMaterialCompiled(MATTE))
		ssParams << " -D PARAM_ENABLE_MAT_MATTE";
	if (cscene->IsMaterialCompiled(ROUGHMATTE))
		ssParams << " -D PARAM_ENABLE_MAT_ROUGHMATTE";
	if (cscene->IsMaterialCompiled(VELVET))
		ssParams << " -D PARAM_ENABLE_MAT_VELVET";
	if (cscene->IsMaterialCompiled(MIRROR))
		ssParams << " -D PARAM_ENABLE_MAT_MIRROR";
	if (cscene->IsMaterialCompiled(GLASS))
		ssParams << " -D PARAM_ENABLE_MAT_GLASS";
	if (cscene->IsMaterialCompiled(ARCHGLASS))
		ssParams << " -D PARAM_ENABLE_MAT_ARCHGLASS";
	if (cscene->IsMaterialCompiled(MIX))
		ssParams << " -D PARAM_ENABLE_MAT_MIX";
	if (cscene->IsMaterialCompiled(NULLMAT))
		ssParams << " -D PARAM_ENABLE_MAT_NULL";
	if (cscene->IsMaterialCompiled(MATTETRANSLUCENT))
		ssParams << " -D PARAM_ENABLE_MAT_MATTETRANSLUCENT";
	if (cscene->IsMaterialCompiled(ROUGHMATTETRANSLUCENT))
		ssParams << " -D PARAM_ENABLE_MAT_ROUGHMATTETRANSLUCENT";
	if (cscene->IsMaterialCompiled(GLOSSY2)) {
		ssParams << " -D PARAM_ENABLE_MAT_GLOSSY2";

		if (cscene->IsMaterialCompiled(GLOSSY2_ANISOTROPIC))
			ssParams << " -D PARAM_ENABLE_MAT_GLOSSY2_ANISOTROPIC";
		if (cscene->IsMaterialCompiled(GLOSSY2_ABSORPTION))
			ssParams << " -D PARAM_ENABLE_MAT_GLOSSY2_ABSORPTION";
		if (cscene->IsMaterialCompiled(GLOSSY2_INDEX))
			ssParams << " -D PARAM_ENABLE_MAT_GLOSSY2_INDEX";
		if (cscene->IsMaterialCompiled(GLOSSY2_MULTIBOUNCE))
			ssParams << " -D PARAM_ENABLE_MAT_GLOSSY2_MULTIBOUNCE";
	}
	if (cscene->IsMaterialCompiled(METAL2)) {
		ssParams << " -D PARAM_ENABLE_MAT_METAL2";
		if (cscene->IsMaterialCompiled(METAL2_ANISOTROPIC))
			ssParams << " -D PARAM_ENABLE_MAT_METAL2_ANISOTROPIC";
	}
	if (cscene->IsMaterialCompiled(ROUGHGLASS)) {
		ssParams << " -D PARAM_ENABLE_MAT_ROUGHGLASS";
		if (cscene->IsMaterialCompiled(ROUGHGLASS_ANISOTROPIC))
			ssParams << " -D PARAM_ENABLE_MAT_ROUGHGLASS_ANISOTROPIC";
	}
	if (cscene->IsMaterialCompiled(CLOTH))
		ssParams << " -D PARAM_ENABLE_MAT_CLOTH";
	if (cscene->IsMaterialCompiled(CARPAINT))
		ssParams << " -D PARAM_ENABLE_MAT_CARPAINT";
	if (cscene->IsMaterialCompiled(CLEAR_VOL))
		ssParams << " -D PARAM_ENABLE_MAT_CLEAR_VOL";
	if (cscene->IsMaterialCompiled(HOMOGENEOUS_VOL))
		ssParams << " -D PARAM_ENABLE_MAT_HOMOGENEOUS_VOL";
	if (cscene->IsMaterialCompiled(HETEROGENEOUS_VOL))
		ssParams << " -D PARAM_ENABLE_MAT_HETEROGENEOUS_VOL";
	if (cscene->IsMaterialCompiled(GLOSSYTRANSLUCENT)) {
		ssParams << " -D PARAM_ENABLE_MAT_GLOSSYTRANSLUCENT";

		if (cscene->IsMaterialCompiled(GLOSSYTRANSLUCENT_ANISOTROPIC))
			ssParams << " -D PARAM_ENABLE_MAT_GLOSSYTRANSLUCENT_ANISOTROPIC";
		if (cscene->IsMaterialCompiled(GLOSSYTRANSLUCENT_ABSORPTION))
			ssParams << " -D PARAM_ENABLE_MAT_GLOSSYTRANSLUCENT_ABSORPTION";
		if (cscene->IsMaterialCompiled(GLOSSYTRANSLUCENT_INDEX))
			ssParams << " -D PARAM_ENABLE_MAT_GLOSSYTRANSLUCENT_INDEX";
		if (cscene->IsMaterialCompiled(GLOSSYTRANSLUCENT_MULTIBOUNCE))
			ssParams << " -D PARAM_ENABLE_MAT_GLOSSYTRANSLUCENT_MULTIBOUNCE";
	}
	if (cscene->IsMaterialCompiled(GLOSSYCOATING)) {
		ssParams << " -D PARAM_ENABLE_MAT_GLOSSYCOATING";

		if (cscene->IsMaterialCompiled(GLOSSYCOATING_ANISOTROPIC))
			ssParams << " -D PARAM_ENABLE_MAT_GLOSSYCOATING_ANISOTROPIC";
		if (cscene->IsMaterialCompiled(GLOSSYCOATING_ABSORPTION))
			ssParams << " -D PARAM_ENABLE_MAT_GLOSSYCOATING_ABSORPTION";
		if (cscene->IsMaterialCompiled(GLOSSYCOATING_INDEX))
			ssParams << " -D PARAM_ENABLE_MAT_GLOSSYCOATING_INDEX";
		if (cscene->IsMaterialCompiled(GLOSSYCOATING_MULTIBOUNCE))
			ssParams << " -D PARAM_ENABLE_MAT_GLOSSYCOATING_MULTIBOUNCE";
	}
	if (cscene->IsMaterialCompiled(GLOSSYCOATING)) {
		ss << " -D PARAM_ENABLE_MAT_GLOSSYCOATING";

		if (cscene->IsMaterialCompiled(GLOSSYCOATING_ANISOTROPIC))
			ss << " -D PARAM_ENABLE_MAT_GLOSSYCOATING_ANISOTROPIC";
		if (cscene->IsMaterialCompiled(GLOSSYCOATING_ABSORPTION))
			ss << " -D PARAM_ENABLE_MAT_GLOSSYCOATING_ABSORPTION";
		if (cscene->IsMaterialCompiled(GLOSSYCOATING_INDEX))
			ss << " -D PARAM_ENABLE_MAT_GLOSSYCOATING_INDEX";
		if (cscene->IsMaterialCompiled(GLOSSYCOATING_MULTIBOUNCE))
			ss << " -D PARAM_ENABLE_MAT_GLOSSYCOATING_MULTIBOUNCE";
	}

	if (cscene->RequiresPassThrough())
<<<<<<< HEAD
		ss << " -D PARAM_HAS_PASSTHROUGH";

	switch (cscene->cameraType) {
		case slg::ocl::PERSPECTIVE:
			ss << " -D PARAM_CAMERA_TYPE=0";
			break;
		case slg::ocl::ORTHOGRAPHIC:
			ss << " -D PARAM_CAMERA_TYPE=1";
			break;
		case slg::ocl::STEREO:
			ss << " -D PARAM_CAMERA_TYPE=2";
=======
		ssParams << " -D PARAM_HAS_PASSTHROUGH";

	switch (cscene->cameraType) {
		case slg::ocl::PERSPECTIVE:
			ssParams << " -D PARAM_CAMERA_TYPE=0";
			break;
		case slg::ocl::ORTHOGRAPHIC:
			ssParams << " -D PARAM_CAMERA_TYPE=1";
			break;
		case slg::ocl::STEREO:
			ssParams << " -D PARAM_CAMERA_TYPE=2";
>>>>>>> e1347d3f
			break;
		default:
			throw runtime_error("Unknown camera type in PathOCLBaseRenderThread::InitKernels()");
	}

<<<<<<< HEAD
	if (cscene->enableCameraDOF)
		ss << " -D PARAM_CAMERA_HAS_DOF";
	if (cscene->enableCameraClippingPlane)
		ss << " -D PARAM_CAMERA_ENABLE_CLIPPING_PLANE";
	if (cscene->enableCameraOculusRiftBarrel)
		ss << " -D PARAM_CAMERA_ENABLE_OCULUSRIFT_BARREL";
=======
	if (cscene->enableCameraClippingPlane)
		ssParams << " -D PARAM_CAMERA_ENABLE_CLIPPING_PLANE";
	if (cscene->enableCameraOculusRiftBarrel)
		ssParams << " -D PARAM_CAMERA_ENABLE_OCULUSRIFT_BARREL";
>>>>>>> e1347d3f

	if (renderEngine->compiledScene->lightTypeCounts[TYPE_IL] > 0)
		ssParams << " -D PARAM_HAS_INFINITELIGHT";
	if (renderEngine->compiledScene->lightTypeCounts[TYPE_IL_CONSTANT] > 0)
		ssParams << " -D PARAM_HAS_CONSTANTINFINITELIGHT";
	if (renderEngine->compiledScene->lightTypeCounts[TYPE_IL_SKY] > 0)
		ssParams << " -D PARAM_HAS_SKYLIGHT";
	if (renderEngine->compiledScene->lightTypeCounts[TYPE_IL_SKY2] > 0)
		ssParams << " -D PARAM_HAS_SKYLIGHT2";
	if (renderEngine->compiledScene->lightTypeCounts[TYPE_SUN] > 0)
		ssParams << " -D PARAM_HAS_SUNLIGHT";
	if (renderEngine->compiledScene->lightTypeCounts[TYPE_SHARPDISTANT] > 0)
		ssParams << " -D PARAM_HAS_SHARPDISTANTLIGHT";
	if (renderEngine->compiledScene->lightTypeCounts[TYPE_DISTANT] > 0)
		ssParams << " -D PARAM_HAS_DISTANTLIGHT";
	if (renderEngine->compiledScene->lightTypeCounts[TYPE_POINT] > 0)
		ssParams << " -D PARAM_HAS_POINTLIGHT";
	if (renderEngine->compiledScene->lightTypeCounts[TYPE_MAPPOINT] > 0)
		ssParams << " -D PARAM_HAS_MAPPOINTLIGHT";
	if (renderEngine->compiledScene->lightTypeCounts[TYPE_SPOT] > 0)
		ssParams << " -D PARAM_HAS_SPOTLIGHT";
	if (renderEngine->compiledScene->lightTypeCounts[TYPE_PROJECTION] > 0)
		ssParams << " -D PARAM_HAS_PROJECTIONLIGHT";
	if (renderEngine->compiledScene->lightTypeCounts[TYPE_LASER] > 0)
		ssParams << " -D PARAM_HAS_LASERLIGHT";
	ssParams << " -D PARAM_TRIANGLE_LIGHT_COUNT=" << renderEngine->compiledScene->lightTypeCounts[TYPE_TRIANGLE];
	ssParams << " -D PARAM_LIGHT_COUNT=" << renderEngine->compiledScene->lightDefs.size();

	if (renderEngine->compiledScene->hasInfiniteLights)
		ssParams << " -D PARAM_HAS_INFINITELIGHTS";
	if (renderEngine->compiledScene->hasEnvLights)
		ssParams << " -D PARAM_HAS_ENVLIGHTS";

	if (imageMapDescsBuff) {
		ssParams << " -D PARAM_HAS_IMAGEMAPS";
		if (imageMapsBuff.size() > 8)
			throw runtime_error("Too many memory pages required for image maps");
		for (u_int i = 0; i < imageMapsBuff.size(); ++i)
			ssParams << " -D PARAM_IMAGEMAPS_PAGE_" << i;
		ssParams << " -D PARAM_IMAGEMAPS_COUNT=" << imageMapsBuff.size();

		if (renderEngine->compiledScene->IsImageMapFormatCompiled(ImageMapStorage::BYTE))
			ssParams << " -D PARAM_HAS_IMAGEMAPS_BYTE_FORMAT";
		if (renderEngine->compiledScene->IsImageMapFormatCompiled(ImageMapStorage::HALF))
			ssParams << " -D PARAM_HAS_IMAGEMAPS_HALF_FORMAT";
		if (renderEngine->compiledScene->IsImageMapFormatCompiled(ImageMapStorage::FLOAT))
			ssParams << " -D PARAM_HAS_IMAGEMAPS_FLOAT_FORMAT";

		if (renderEngine->compiledScene->IsImageMapChannelCountCompiled(1))
			ssParams << " -D PARAM_HAS_IMAGEMAPS_1xCHANNELS";
		if (renderEngine->compiledScene->IsImageMapChannelCountCompiled(2))
			ssParams << " -D PARAM_HAS_IMAGEMAPS_2xCHANNELS";
		if (renderEngine->compiledScene->IsImageMapChannelCountCompiled(3))
			ssParams << " -D PARAM_HAS_IMAGEMAPS_3xCHANNELS";
		if (renderEngine->compiledScene->IsImageMapChannelCountCompiled(4))
			ssParams << " -D PARAM_HAS_IMAGEMAPS_4xCHANNELS";
	}
	
	if (renderEngine->compiledScene->HasBumpMaps())
		ssParams << " -D PARAM_HAS_BUMPMAPS";

	if (renderEngine->compiledScene->HasVolumes()) {
		ssParams << " -D PARAM_HAS_VOLUMES";
		ssParams << " -D SCENE_DEFAULT_VOLUME_INDEX=" << renderEngine->compiledScene->defaultWorldVolumeIndex;
	}

	// Some information about our place in the universe...
	ssParams << " -D PARAM_DEVICE_INDEX=" << threadIndex;
	ssParams << " -D PARAM_DEVICE_COUNT=" << renderEngine->intersectionDevices.size();

<<<<<<< HEAD
	ss << " " << renderEngine->additionalKernelOptions;
=======
	ssParams << " " << renderEngine->additionalKernelOptions;
>>>>>>> e1347d3f

	ssParams << AdditionalKernelOptions();

	//--------------------------------------------------------------------------

	// Check the OpenCL vendor and use some specific compiler options

#if defined(__APPLE__)
	// Starting with 10.10 (darwin 14.x.x), opencl mix() function is fixed
	char darwin_ver[10];
	size_t len = sizeof(darwin_ver);
	sysctlbyname("kern.osrelease", &darwin_ver, &len, NULL, 0);
	if(darwin_ver[0] == '1' && darwin_ver[1] < '4') {
		ssParams << " -D __APPLE_CL__";
	}
#endif
	
	//--------------------------------------------------------------------------

	const double tStart = WallClockTime();

<<<<<<< HEAD
	kernelsParameters = ss.str();
=======
	kernelsParameters = ssParams.str();
	// This is a workaround for an Apple OpenCL by Arve Nygard. The double space
	// causes clBuildProgram() to fail with CL_INVALID_BUILD_OPTIONS on OSX.
	boost::replace_all(kernelsParameters, "  ", " ");
>>>>>>> e1347d3f

	// Compile sources
	stringstream ssKernel;
	ssKernel <<
		AdditionalKernelDefinitions() <<
		// OpenCL LuxRays Types
		luxrays::ocl::KernelSource_luxrays_types <<
		luxrays::ocl::KernelSource_uv_types <<
		luxrays::ocl::KernelSource_point_types <<
		luxrays::ocl::KernelSource_vector_types <<
		luxrays::ocl::KernelSource_normal_types <<
		luxrays::ocl::KernelSource_triangle_types <<
		luxrays::ocl::KernelSource_ray_types <<
		luxrays::ocl::KernelSource_bbox_types <<
		luxrays::ocl::KernelSource_epsilon_types <<
		luxrays::ocl::KernelSource_color_types <<
		luxrays::ocl::KernelSource_frame_types <<
		luxrays::ocl::KernelSource_matrix4x4_types <<
		luxrays::ocl::KernelSource_quaternion_types <<
		luxrays::ocl::KernelSource_transform_types <<
		luxrays::ocl::KernelSource_motionsystem_types <<
		// OpenCL LuxRays Funcs
		luxrays::ocl::KernelSource_epsilon_funcs <<
		luxrays::ocl::KernelSource_utils_funcs <<
		luxrays::ocl::KernelSource_vector_funcs <<
		luxrays::ocl::KernelSource_ray_funcs <<
		luxrays::ocl::KernelSource_bbox_funcs <<
		luxrays::ocl::KernelSource_color_funcs <<
		luxrays::ocl::KernelSource_frame_funcs <<
		luxrays::ocl::KernelSource_matrix4x4_funcs <<
		luxrays::ocl::KernelSource_quaternion_funcs <<
		luxrays::ocl::KernelSource_transform_funcs <<
		luxrays::ocl::KernelSource_motionsystem_funcs <<
		// OpenCL SLG Types
		slg::ocl::KernelSource_randomgen_types <<
		slg::ocl::KernelSource_trianglemesh_types <<
		slg::ocl::KernelSource_hitpoint_types <<
		slg::ocl::KernelSource_mapping_types <<
		slg::ocl::KernelSource_texture_types <<
		slg::ocl::KernelSource_bsdf_types <<
		slg::ocl::KernelSource_material_types <<
		slg::ocl::KernelSource_volume_types <<
		slg::ocl::KernelSource_film_types <<
		slg::ocl::KernelSource_filter_types <<
		slg::ocl::KernelSource_sampler_types <<
		slg::ocl::KernelSource_camera_types <<
		slg::ocl::KernelSource_light_types <<
<<<<<<< HEAD
=======
		slg::ocl::KernelSource_sceneobject_types <<
>>>>>>> e1347d3f
		// OpenCL SLG Funcs
		slg::ocl::KernelSource_mc_funcs <<
		slg::ocl::KernelSource_randomgen_funcs <<
		slg::ocl::KernelSource_triangle_funcs <<
		slg::ocl::KernelSource_trianglemesh_funcs <<
		slg::ocl::KernelSource_mapping_funcs <<
		slg::ocl::KernelSource_imagemap_types <<
		slg::ocl::KernelSource_imagemap_funcs <<
		slg::ocl::KernelSource_texture_noise_funcs <<
		slg::ocl::KernelSource_texture_blender_noise_funcs <<
		slg::ocl::KernelSource_texture_blender_noise_funcs2 <<
		slg::ocl::KernelSource_texture_blender_funcs <<
		slg::ocl::KernelSource_texture_abs_funcs <<
<<<<<<< HEAD
		slg::ocl::KernelSource_texture_blackbody_funcs <<
		slg::ocl::KernelSource_texture_clamp_funcs <<
		slg::ocl::KernelSource_texture_fresnelcolor_funcs <<
		slg::ocl::KernelSource_texture_fresnelconst_funcs <<
=======
		slg::ocl::KernelSource_texture_bilerp_funcs <<
		slg::ocl::KernelSource_texture_blackbody_funcs <<
		slg::ocl::KernelSource_texture_clamp_funcs <<
		slg::ocl::KernelSource_texture_colordepth_funcs <<
		slg::ocl::KernelSource_texture_fresnelcolor_funcs <<
		slg::ocl::KernelSource_texture_fresnelconst_funcs <<
		slg::ocl::KernelSource_texture_hsv_funcs <<
>>>>>>> e1347d3f
		slg::ocl::KernelSource_texture_irregulardata_funcs <<
		slg::ocl::KernelSource_texture_funcs;

	// Generate the code to evaluate the textures
	ssKernel <<
		"#line 2 \"Texture evaluation code form CompiledScene::GetTexturesEvaluationSourceCode()\"\n" <<
		cscene->GetTexturesEvaluationSourceCode() <<
		"\n";

	ssKernel <<
		slg::ocl::KernelSource_materialdefs_funcs_generic <<
<<<<<<< HEAD
=======
		slg::ocl::KernelSource_materialdefs_funcs_default <<
>>>>>>> e1347d3f
		slg::ocl::KernelSource_materialdefs_funcs_archglass <<
		slg::ocl::KernelSource_materialdefs_funcs_carpaint <<
		slg::ocl::KernelSource_materialdefs_funcs_clearvol <<
		slg::ocl::KernelSource_materialdefs_funcs_cloth <<
		slg::ocl::KernelSource_materialdefs_funcs_glass <<
		slg::ocl::KernelSource_materialdefs_funcs_glossy2 <<
		slg::ocl::KernelSource_materialdefs_funcs_heterogeneousvol <<
		slg::ocl::KernelSource_materialdefs_funcs_homogeneousvol <<
		slg::ocl::KernelSource_materialdefs_funcs_matte <<
		slg::ocl::KernelSource_materialdefs_funcs_matte_translucent <<
		slg::ocl::KernelSource_materialdefs_funcs_metal2 <<
		slg::ocl::KernelSource_materialdefs_funcs_mirror <<
		slg::ocl::KernelSource_materialdefs_funcs_null <<
		slg::ocl::KernelSource_materialdefs_funcs_roughglass <<
		slg::ocl::KernelSource_materialdefs_funcs_roughmatte_translucent <<
		slg::ocl::KernelSource_materialdefs_funcs_velvet <<
		slg::ocl::KernelSource_materialdefs_funcs_glossytranslucent <<
<<<<<<< HEAD
		slg::ocl::KernelSource_material_funcs;

	// Generate the code to evaluate the textures
	ssKernel <<
		"#line 2 \"Material evaluation code form CompiledScene::GetMaterialsEvaluationSourceCode()\"\n" <<
		cscene->GetMaterialsEvaluationSourceCode() <<
		"\n";
=======
		slg::ocl::KernelSource_material_main_withoutdynamic;

	// Generate the code to evaluate the materials
	ssKernel <<
		// This is the dynamic generated code (aka "WithDynamic")
		"#line 2 \"Material evaluation code form CompiledScene::GetMaterialsEvaluationSourceCode()\"\n" <<
		cscene->GetMaterialsEvaluationSourceCode() <<
		"\n" <<
		slg::ocl::KernelSource_material_main;
>>>>>>> e1347d3f

	ssKernel <<
		slg::ocl::KernelSource_bsdfutils_funcs << // Must be before volumeinfo_funcs
		slg::ocl::KernelSource_volume_funcs <<
		slg::ocl::KernelSource_volumeinfo_funcs <<
		slg::ocl::KernelSource_camera_funcs <<
		slg::ocl::KernelSource_light_funcs <<
		slg::ocl::KernelSource_filter_funcs <<
<<<<<<< HEAD
		slg::ocl::KernelSource_film_funcs <<
=======
		slg::ocl::KernelSource_sampleresult_funcs <<
		slg::ocl::KernelSource_film_funcs <<
		slg::ocl::KernelSource_varianceclamping_funcs <<
>>>>>>> e1347d3f
		slg::ocl::KernelSource_sampler_funcs <<
		slg::ocl::KernelSource_bsdf_funcs <<
		slg::ocl::KernelSource_scene_funcs <<
		// PathOCL Funcs
		slg::ocl::KernelSource_pathoclbase_funcs;

	ssKernel << AdditionalKernelSources();

	string kernelSource = ssKernel.str();

	// Build the kernel source/parameters hash
	const string newKernelSrcHash = oclKernelPersistentCache::HashString(kernelsParameters) + "-" +
			oclKernelPersistentCache::HashString(kernelSource);
	if (newKernelSrcHash == kernelSrcHash) {
		// There is no need to re-compile the kernel
		return;
	} else
		kernelSrcHash = newKernelSrcHash;

	SLG_LOG("[PathOCLBaseRenderThread::" << threadIndex << "] Defined symbols: " << kernelsParameters);
	SLG_LOG("[PathOCLBaseRenderThread::" << threadIndex << "] Compiling kernels ");

	if (renderEngine->writeKernelsToFile) {
		// Some debug code to write the OpenCL kernel source to a file
		const string kernelFileName = "kernel_source_device_" + ToString(threadIndex) + ".cl";
		ofstream kernelFile(kernelFileName.c_str());
		string kernelDefs = kernelsParameters;
		boost::replace_all(kernelDefs, "-D", "\n#define");
		boost::replace_all(kernelDefs, "=", " ");
		kernelFile << kernelDefs << endl << endl << kernelSource << endl;
		kernelFile.close();
	}

	bool cached;
	cl::STRING_CLASS error;
	cl::Program *program = kernelCache->Compile(oclContext, oclDevice,
			kernelsParameters, kernelSource,
			&cached, &error);

	if (!program) {
		SLG_LOG("[PathOCLBaseRenderThread::" << threadIndex << "] PathOCL kernel compilation error" << endl << error);

		throw runtime_error("PathOCLBase kernel compilation error");
	}

	if (cached) {
		SLG_LOG("[PathOCLBaseRenderThread::" << threadIndex << "] Kernels cached");
	} else {
		SLG_LOG("[PathOCLBaseRenderThread::" << threadIndex << "] Kernels not cached");
	}

	// Film clear kernel
	CompileKernel(program, &filmClearKernel, &filmClearWorkGroupSize, "Film_Clear");

	// Additional kernels
	CompileAdditionalKernels(program);

	const double tEnd = WallClockTime();
	SLG_LOG("[PathOCLBaseRenderThread::" << threadIndex << "] Kernels compilation time: " << int((tEnd - tStart) * 1000.0) << "ms");

	delete program;
}

void PathOCLBaseRenderThread::InitRender() {
	//--------------------------------------------------------------------------
	// Film definition
	//--------------------------------------------------------------------------

	InitFilm();

	//--------------------------------------------------------------------------
	// Camera definition
	//--------------------------------------------------------------------------

	InitCamera();

	//--------------------------------------------------------------------------
	// Scene geometry
	//--------------------------------------------------------------------------

	InitGeometry();

	//--------------------------------------------------------------------------
	// Image maps
	//--------------------------------------------------------------------------

	InitImageMaps();

	//--------------------------------------------------------------------------
	// Texture definitions
	//--------------------------------------------------------------------------

	InitTextures();

	//--------------------------------------------------------------------------
	// Material definitions
	//--------------------------------------------------------------------------

	InitMaterials();

	//--------------------------------------------------------------------------
	// Mesh <=> Material links
	//--------------------------------------------------------------------------

	InitMeshMaterials();

	//--------------------------------------------------------------------------
	// Light definitions
	//--------------------------------------------------------------------------

	InitLights();

	AdditionalInit();

	//--------------------------------------------------------------------------
	// Compile kernels
	//--------------------------------------------------------------------------

	InitKernels();

	//--------------------------------------------------------------------------
	// Initialize
	//--------------------------------------------------------------------------

	// Set kernel arguments
	SetKernelArgs();

	cl::CommandQueue &oclQueue = intersectionDevice->GetOpenCLQueue();

	// Clear all thread films
	BOOST_FOREACH(ThreadFilm *threadFilm, threadFilms)
		threadFilm->ClearFilm(oclQueue, *filmClearKernel, filmClearWorkGroupSize);

	oclQueue.finish();

	// Reset statistics in order to be more accurate
	intersectionDevice->ResetPerformaceStats();
}

void PathOCLBaseRenderThread::SetKernelArgs() {
	// Set OpenCL kernel arguments

	SetAdditionalKernelArgs();
}

void PathOCLBaseRenderThread::Start() {
	started = true;

	InitRender();
	StartRenderThread();
}

void PathOCLBaseRenderThread::Interrupt() {
	if (renderThread)
		renderThread->interrupt();
}

void PathOCLBaseRenderThread::Stop() {
	StopRenderThread();

	// Transfer the films
	TransferThreadFilms(intersectionDevice->GetOpenCLQueue());
	FreeThreadFilmsOCLBuffers();

	// Scene buffers
	FreeOCLBuffer(&materialsBuff);
	FreeOCLBuffer(&texturesBuff);
	FreeOCLBuffer(&meshDescsBuff);
	FreeOCLBuffer(&scnObjsBuff);
	FreeOCLBuffer(&normalsBuff);
	FreeOCLBuffer(&uvsBuff);
	FreeOCLBuffer(&colsBuff);
	FreeOCLBuffer(&alphasBuff);
	FreeOCLBuffer(&trianglesBuff);
	FreeOCLBuffer(&vertsBuff);
	FreeOCLBuffer(&lightsBuff);
	FreeOCLBuffer(&envLightIndicesBuff);
	FreeOCLBuffer(&lightsDistributionBuff);
	FreeOCLBuffer(&infiniteLightDistributionsBuff);
	FreeOCLBuffer(&cameraBuff);
	FreeOCLBuffer(&triLightDefsBuff);
	FreeOCLBuffer(&meshTriLightDefsOffsetBuff);
	FreeOCLBuffer(&imageMapDescsBuff);
	for (u_int i = 0; i < imageMapsBuff.size(); ++i)
		FreeOCLBuffer(&imageMapsBuff[i]);
	imageMapsBuff.resize(0);

	started = false;

	// Film is deleted in the destructor to allow image saving after
	// the rendering is finished
}

void PathOCLBaseRenderThread::StartRenderThread() {
	// Create the thread for the rendering
	renderThread = new boost::thread(&PathOCLBaseRenderThread::RenderThreadImpl, this);
}

void PathOCLBaseRenderThread::StopRenderThread() {
	if (renderThread) {
		renderThread->interrupt();
		renderThread->join();
		delete renderThread;
		renderThread = NULL;
	}
}

void PathOCLBaseRenderThread::BeginSceneEdit() {
	StopRenderThread();
}

void PathOCLBaseRenderThread::EndSceneEdit(const EditActionList &editActions) {
	//--------------------------------------------------------------------------
	// Update OpenCL buffers
	//
	// Note: if you edit this, you have probably to edit
	// RTPathOCLRenderThread::UpdateOCLBuffers() and
	// RTBiasPathOCLRenderThread::UpdateOCLBuffers() too
	//--------------------------------------------------------------------------

	if (editActions.Has(CAMERA_EDIT)) {
		// Update Camera
		InitCamera();
	}

	if (editActions.Has(GEOMETRY_EDIT)) {
		// Update Scene Geometry
		InitGeometry();
	}

	if (editActions.Has(IMAGEMAPS_EDIT)) {
		// Update Image Maps
		InitImageMaps();
	}

	if (editActions.Has(MATERIALS_EDIT) || editActions.Has(MATERIAL_TYPES_EDIT)) {
		// Update Scene Textures and Materials
		InitTextures();
		InitMaterials();
	}

	if (editActions.Has(GEOMETRY_EDIT) || editActions.Has(MATERIALS_EDIT) || editActions.Has(MATERIAL_TYPES_EDIT)) {
		// Update Mesh <=> Material relation
		InitMeshMaterials();
	}

	if  (editActions.Has(LIGHTS_EDIT)) {
		// Update Scene Lights
		InitLights();
	}

	// A material types edit can enable/disable PARAM_HAS_PASSTHROUGH parameter
	// and change the size of the structure allocated
	if (editActions.Has(MATERIAL_TYPES_EDIT))
		AdditionalInit();

	//--------------------------------------------------------------------------
	// Recompile Kernels if required
	//--------------------------------------------------------------------------

<<<<<<< HEAD
	// With dynamic code generation for textures and materials, I have to recompile the
	// kernels even only one of the material/texture parameter change
	if (editActions.Has(CAMERA_EDIT) ||
			editActions.Has(MATERIALS_EDIT) ||
			editActions.Has(MATERIAL_TYPES_EDIT) ||
			editActions.Has(LIGHT_TYPES_EDIT))
		InitKernels();
=======
	// The following actions can require a kernel re-compilation:
	// - Dynamic code generation of textures and materials;
	// - Material types edit;
	// - Light types edit;
	// - Image types edit;
	// - Geometry type edit;
	// - etc.
	InitKernels();
>>>>>>> e1347d3f

	if (editActions.HasAnyAction()) {
		SetKernelArgs();

		//--------------------------------------------------------------------------
		// Execute initialization kernels
		//--------------------------------------------------------------------------

		cl::CommandQueue &oclQueue = intersectionDevice->GetOpenCLQueue();

		// Clear the frame buffers
		ClearThreadFilms(oclQueue);
	}

	// Reset statistics in order to be more accurate
	intersectionDevice->ResetPerformaceStats();

	StartRenderThread();
}

bool PathOCLBaseRenderThread::HasDone() const {
	return (renderThread == NULL) || (renderThread->timed_join(boost::posix_time::seconds(0)));
}

void PathOCLBaseRenderThread::WaitForDone() const {
	if (renderThread)
		renderThread->join();
}

void PathOCLBaseRenderThread::IncThreadFilms() {
	threadFilms.push_back(new ThreadFilm(this));

	// Initialize the new thread film
	u_int threadFilmWidth, threadFilmHeight, threadFilmSubRegion[4];
	GetThreadFilmSize(&threadFilmWidth, &threadFilmHeight, threadFilmSubRegion);

	threadFilms.back()->Init(*(renderEngine->film), threadFilmWidth, threadFilmHeight,
			threadFilmSubRegion);
}

void PathOCLBaseRenderThread::ClearThreadFilms(cl::CommandQueue &oclQueue) {
	// Clear all thread films
	BOOST_FOREACH(ThreadFilm *threadFilm, threadFilms)
		threadFilm->ClearFilm(oclQueue, *filmClearKernel, filmClearWorkGroupSize);
}

void PathOCLBaseRenderThread::TransferThreadFilms(cl::CommandQueue &oclQueue) {
	// Clear all thread films
	BOOST_FOREACH(ThreadFilm *threadFilm, threadFilms)
		threadFilm->TransferFilm(oclQueue);
}

void PathOCLBaseRenderThread::FreeThreadFilmsOCLBuffers() {
	BOOST_FOREACH(ThreadFilm *threadFilm, threadFilms)
		threadFilm->FreeAllOCLBuffers();
}

void PathOCLBaseRenderThread::FreeThreadFilms() {
	BOOST_FOREACH(ThreadFilm *threadFilm, threadFilms)
		delete threadFilm;
	threadFilms.clear();
}

#endif<|MERGE_RESOLUTION|>--- conflicted
+++ resolved
@@ -981,15 +981,9 @@
 	if (cscene->IsTextureCompiled(CHECKERBOARD3D))
 		ssParams << " -D PARAM_ENABLE_CHECKERBOARD3D";
 	if (cscene->IsTextureCompiled(MIX_TEX))
-<<<<<<< HEAD
-		ss << " -D PARAM_ENABLE_TEX_MIX";
-	if (cscene->IsTextureCompiled(CLOUD_TEX))
-		ss << " -D PARAM_ENABLE_CLOUD_TEX";
-=======
 		ssParams << " -D PARAM_ENABLE_TEX_MIX";
 	if (cscene->IsTextureCompiled(CLOUD_TEX))
 		ssParams << " -D PARAM_ENABLE_CLOUD_TEX";
->>>>>>> e1347d3f
 	if (cscene->IsTextureCompiled(FBM_TEX))
 		ssParams << " -D PARAM_ENABLE_FBM_TEX";
 	if (cscene->IsTextureCompiled(MARBLE))
@@ -999,15 +993,9 @@
 	if (cscene->IsTextureCompiled(BRICK))
 		ssParams << " -D PARAM_ENABLE_BRICK";
 	if (cscene->IsTextureCompiled(ADD_TEX))
-<<<<<<< HEAD
-		ss << " -D PARAM_ENABLE_TEX_ADD";
-	if (cscene->IsTextureCompiled(SUBTRACT_TEX))
-		ss << " -D PARAM_ENABLE_TEX_SUBTRACT";
-=======
 		ssParams << " -D PARAM_ENABLE_TEX_ADD";
 	if (cscene->IsTextureCompiled(SUBTRACT_TEX))
 		ssParams << " -D PARAM_ENABLE_TEX_SUBTRACT";
->>>>>>> e1347d3f
 	if (cscene->IsTextureCompiled(WINDY))
 		ssParams << " -D PARAM_ENABLE_WINDY";
 	if (cscene->IsTextureCompiled(WRINKLED))
@@ -1041,21 +1029,6 @@
 	if (cscene->IsTextureCompiled(HITPOINTGREY))
 		ssParams << " -D PARAM_ENABLE_TEX_HITPOINTGREY";
 	if (cscene->IsTextureCompiled(NORMALMAP_TEX))
-<<<<<<< HEAD
-		ss << " -D PARAM_ENABLE_TEX_NORMALMAP";
-	if (cscene->IsTextureCompiled(BLACKBODY_TEX))
-		ss << " -D PARAM_ENABLE_TEX_BLACKBODY";
-	if (cscene->IsTextureCompiled(IRREGULARDATA_TEX))
-		ss << " -D PARAM_ENABLE_TEX_IRREGULARDATA";
-	if (cscene->IsTextureCompiled(FRESNELCOLOR_TEX))
-		ss << " -D PARAM_ENABLE_TEX_FRESNELCOLOR";
-	if (cscene->IsTextureCompiled(FRESNELCONST_TEX))
-		ss << " -D PARAM_ENABLE_TEX_FRESNELCONST";
-	if (cscene->IsTextureCompiled(ABS_TEX))
-		ss << " -D PARAM_ENABLE_TEX_ABS";
-	if (cscene->IsTextureCompiled(CLAMP_TEX))
-		ss << " -D PARAM_ENABLE_TEX_CLAMP";
-=======
 		ssParams << " -D PARAM_ENABLE_TEX_NORMALMAP";
 	if (cscene->IsTextureCompiled(BLACKBODY_TEX))
 		ssParams << " -D PARAM_ENABLE_TEX_BLACKBODY";
@@ -1075,7 +1048,6 @@
 		ssParams << " -D PARAM_ENABLE_TEX_COLORDEPTH";
 	if (cscene->IsTextureCompiled(HSV_TEX))
 		ssParams << " -D PARAM_ENABLE_TEX_HSV";
->>>>>>> e1347d3f
 
 	if (cscene->IsMaterialCompiled(MATTE))
 		ssParams << " -D PARAM_ENABLE_MAT_MATTE";
@@ -1153,33 +1125,8 @@
 		if (cscene->IsMaterialCompiled(GLOSSYCOATING_MULTIBOUNCE))
 			ssParams << " -D PARAM_ENABLE_MAT_GLOSSYCOATING_MULTIBOUNCE";
 	}
-	if (cscene->IsMaterialCompiled(GLOSSYCOATING)) {
-		ss << " -D PARAM_ENABLE_MAT_GLOSSYCOATING";
-
-		if (cscene->IsMaterialCompiled(GLOSSYCOATING_ANISOTROPIC))
-			ss << " -D PARAM_ENABLE_MAT_GLOSSYCOATING_ANISOTROPIC";
-		if (cscene->IsMaterialCompiled(GLOSSYCOATING_ABSORPTION))
-			ss << " -D PARAM_ENABLE_MAT_GLOSSYCOATING_ABSORPTION";
-		if (cscene->IsMaterialCompiled(GLOSSYCOATING_INDEX))
-			ss << " -D PARAM_ENABLE_MAT_GLOSSYCOATING_INDEX";
-		if (cscene->IsMaterialCompiled(GLOSSYCOATING_MULTIBOUNCE))
-			ss << " -D PARAM_ENABLE_MAT_GLOSSYCOATING_MULTIBOUNCE";
-	}
 
 	if (cscene->RequiresPassThrough())
-<<<<<<< HEAD
-		ss << " -D PARAM_HAS_PASSTHROUGH";
-
-	switch (cscene->cameraType) {
-		case slg::ocl::PERSPECTIVE:
-			ss << " -D PARAM_CAMERA_TYPE=0";
-			break;
-		case slg::ocl::ORTHOGRAPHIC:
-			ss << " -D PARAM_CAMERA_TYPE=1";
-			break;
-		case slg::ocl::STEREO:
-			ss << " -D PARAM_CAMERA_TYPE=2";
-=======
 		ssParams << " -D PARAM_HAS_PASSTHROUGH";
 
 	switch (cscene->cameraType) {
@@ -1191,25 +1138,15 @@
 			break;
 		case slg::ocl::STEREO:
 			ssParams << " -D PARAM_CAMERA_TYPE=2";
->>>>>>> e1347d3f
 			break;
 		default:
 			throw runtime_error("Unknown camera type in PathOCLBaseRenderThread::InitKernels()");
 	}
 
-<<<<<<< HEAD
-	if (cscene->enableCameraDOF)
-		ss << " -D PARAM_CAMERA_HAS_DOF";
-	if (cscene->enableCameraClippingPlane)
-		ss << " -D PARAM_CAMERA_ENABLE_CLIPPING_PLANE";
-	if (cscene->enableCameraOculusRiftBarrel)
-		ss << " -D PARAM_CAMERA_ENABLE_OCULUSRIFT_BARREL";
-=======
 	if (cscene->enableCameraClippingPlane)
 		ssParams << " -D PARAM_CAMERA_ENABLE_CLIPPING_PLANE";
 	if (cscene->enableCameraOculusRiftBarrel)
 		ssParams << " -D PARAM_CAMERA_ENABLE_OCULUSRIFT_BARREL";
->>>>>>> e1347d3f
 
 	if (renderEngine->compiledScene->lightTypeCounts[TYPE_IL] > 0)
 		ssParams << " -D PARAM_HAS_INFINITELIGHT";
@@ -1280,11 +1217,7 @@
 	ssParams << " -D PARAM_DEVICE_INDEX=" << threadIndex;
 	ssParams << " -D PARAM_DEVICE_COUNT=" << renderEngine->intersectionDevices.size();
 
-<<<<<<< HEAD
-	ss << " " << renderEngine->additionalKernelOptions;
-=======
 	ssParams << " " << renderEngine->additionalKernelOptions;
->>>>>>> e1347d3f
 
 	ssParams << AdditionalKernelOptions();
 
@@ -1306,14 +1239,10 @@
 
 	const double tStart = WallClockTime();
 
-<<<<<<< HEAD
-	kernelsParameters = ss.str();
-=======
 	kernelsParameters = ssParams.str();
 	// This is a workaround for an Apple OpenCL by Arve Nygard. The double space
 	// causes clBuildProgram() to fail with CL_INVALID_BUILD_OPTIONS on OSX.
 	boost::replace_all(kernelsParameters, "  ", " ");
->>>>>>> e1347d3f
 
 	// Compile sources
 	stringstream ssKernel;
@@ -1361,10 +1290,7 @@
 		slg::ocl::KernelSource_sampler_types <<
 		slg::ocl::KernelSource_camera_types <<
 		slg::ocl::KernelSource_light_types <<
-<<<<<<< HEAD
-=======
 		slg::ocl::KernelSource_sceneobject_types <<
->>>>>>> e1347d3f
 		// OpenCL SLG Funcs
 		slg::ocl::KernelSource_mc_funcs <<
 		slg::ocl::KernelSource_randomgen_funcs <<
@@ -1378,12 +1304,6 @@
 		slg::ocl::KernelSource_texture_blender_noise_funcs2 <<
 		slg::ocl::KernelSource_texture_blender_funcs <<
 		slg::ocl::KernelSource_texture_abs_funcs <<
-<<<<<<< HEAD
-		slg::ocl::KernelSource_texture_blackbody_funcs <<
-		slg::ocl::KernelSource_texture_clamp_funcs <<
-		slg::ocl::KernelSource_texture_fresnelcolor_funcs <<
-		slg::ocl::KernelSource_texture_fresnelconst_funcs <<
-=======
 		slg::ocl::KernelSource_texture_bilerp_funcs <<
 		slg::ocl::KernelSource_texture_blackbody_funcs <<
 		slg::ocl::KernelSource_texture_clamp_funcs <<
@@ -1391,7 +1311,6 @@
 		slg::ocl::KernelSource_texture_fresnelcolor_funcs <<
 		slg::ocl::KernelSource_texture_fresnelconst_funcs <<
 		slg::ocl::KernelSource_texture_hsv_funcs <<
->>>>>>> e1347d3f
 		slg::ocl::KernelSource_texture_irregulardata_funcs <<
 		slg::ocl::KernelSource_texture_funcs;
 
@@ -1403,10 +1322,7 @@
 
 	ssKernel <<
 		slg::ocl::KernelSource_materialdefs_funcs_generic <<
-<<<<<<< HEAD
-=======
 		slg::ocl::KernelSource_materialdefs_funcs_default <<
->>>>>>> e1347d3f
 		slg::ocl::KernelSource_materialdefs_funcs_archglass <<
 		slg::ocl::KernelSource_materialdefs_funcs_carpaint <<
 		slg::ocl::KernelSource_materialdefs_funcs_clearvol <<
@@ -1424,15 +1340,6 @@
 		slg::ocl::KernelSource_materialdefs_funcs_roughmatte_translucent <<
 		slg::ocl::KernelSource_materialdefs_funcs_velvet <<
 		slg::ocl::KernelSource_materialdefs_funcs_glossytranslucent <<
-<<<<<<< HEAD
-		slg::ocl::KernelSource_material_funcs;
-
-	// Generate the code to evaluate the textures
-	ssKernel <<
-		"#line 2 \"Material evaluation code form CompiledScene::GetMaterialsEvaluationSourceCode()\"\n" <<
-		cscene->GetMaterialsEvaluationSourceCode() <<
-		"\n";
-=======
 		slg::ocl::KernelSource_material_main_withoutdynamic;
 
 	// Generate the code to evaluate the materials
@@ -1442,7 +1349,6 @@
 		cscene->GetMaterialsEvaluationSourceCode() <<
 		"\n" <<
 		slg::ocl::KernelSource_material_main;
->>>>>>> e1347d3f
 
 	ssKernel <<
 		slg::ocl::KernelSource_bsdfutils_funcs << // Must be before volumeinfo_funcs
@@ -1451,13 +1357,9 @@
 		slg::ocl::KernelSource_camera_funcs <<
 		slg::ocl::KernelSource_light_funcs <<
 		slg::ocl::KernelSource_filter_funcs <<
-<<<<<<< HEAD
-		slg::ocl::KernelSource_film_funcs <<
-=======
 		slg::ocl::KernelSource_sampleresult_funcs <<
 		slg::ocl::KernelSource_film_funcs <<
 		slg::ocl::KernelSource_varianceclamping_funcs <<
->>>>>>> e1347d3f
 		slg::ocl::KernelSource_sampler_funcs <<
 		slg::ocl::KernelSource_bsdf_funcs <<
 		slg::ocl::KernelSource_scene_funcs <<
@@ -1718,15 +1620,6 @@
 	// Recompile Kernels if required
 	//--------------------------------------------------------------------------
 
-<<<<<<< HEAD
-	// With dynamic code generation for textures and materials, I have to recompile the
-	// kernels even only one of the material/texture parameter change
-	if (editActions.Has(CAMERA_EDIT) ||
-			editActions.Has(MATERIALS_EDIT) ||
-			editActions.Has(MATERIAL_TYPES_EDIT) ||
-			editActions.Has(LIGHT_TYPES_EDIT))
-		InitKernels();
-=======
 	// The following actions can require a kernel re-compilation:
 	// - Dynamic code generation of textures and materials;
 	// - Material types edit;
@@ -1735,7 +1628,6 @@
 	// - Geometry type edit;
 	// - etc.
 	InitKernels();
->>>>>>> e1347d3f
 
 	if (editActions.HasAnyAction()) {
 		SetKernelArgs();

--- conflicted
+++ resolved
@@ -67,32 +67,13 @@
 		vector<string> &params,
 		HardwareIntersectionDevice *intersectionDevice,
 		const string renderEngineType,
-<<<<<<< HEAD
 		const float epsilonMin, const float epsilonMax) {
-	// Set #define symbols
-	stringstream ssParams;
-	ssParams.precision(6);
-	ssParams << scientific <<
-			" -D LUXRAYS_OPENCL_KERNEL" <<
-			" -D SLG_OPENCL_KERNEL" <<
-			" -D RENDER_ENGINE_" << renderEngineType <<
-			" -D PARAM_RAY_EPSILON_MIN=" << epsilonMin << "f"
-			" -D PARAM_RAY_EPSILON_MAX=" << epsilonMax << "f"
-			;
-
-=======
-		const float epsilonMin, const float epsilonMax,
-		const bool usePixelAtomics) {
 	params.push_back("-D LUXRAYS_OPENCL_KERNEL");
 	params.push_back("-D SLG_OPENCL_KERNEL");
 	params.push_back("-D RENDER_ENGINE_" + renderEngineType);
 	params.push_back("-D PARAM_RAY_EPSILON_MIN=" + ToString(epsilonMin) + "f");
 	params.push_back("-D PARAM_RAY_EPSILON_MAX=" + ToString(epsilonMax) + "f");
 
-	if (usePixelAtomics)
-		params.push_back("-D PARAM_USE_PIXEL_ATOMICS");
-
->>>>>>> 071e1cb4
 	const OpenCLDeviceDescription *oclDeviceDesc = dynamic_cast<const OpenCLDeviceDescription *>(intersectionDevice->GetDeviceDesc());
 	if (oclDeviceDesc) {
 		if (oclDeviceDesc->IsAMDPlatform())
@@ -277,13 +258,8 @@
 			throw runtime_error("Unknown accelerator in PathOCLBaseRenderThread::InitKernels()");
 	}
 
-<<<<<<< HEAD
-	kernelsParameters = GetKernelParamters(intersectionDevice,
-=======
-	const bool usePixelAtomics = renderEngine->renderConfig->GetProperty("pathocl.pixelatomics.enable").Get<bool>();
 	vector<string> kernelsParameters;
 	GetKernelParamters(kernelsParameters, intersectionDevice,
->>>>>>> 071e1cb4
 			RenderEngine::RenderEngineType2String(renderEngine->GetType()),
 			MachineEpsilon::GetMin(), MachineEpsilon::GetMax());
 

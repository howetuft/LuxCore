/***************************************************************************
 * Copyright 1998-2015 by authors (see AUTHORS.txt)                        *
 *                                                                         *
 *   This file is part of LuxRender.                                       *
 *                                                                         *
 * Licensed under the Apache License, Version 2.0 (the "License");         *
 * you may not use this file except in compliance with the License.        *
 * You may obtain a copy of the License at                                 *
 *                                                                         *
 *     http://www.apache.org/licenses/LICENSE-2.0                          *
 *                                                                         *
 * Unless required by applicable law or agreed to in writing, software     *
 * distributed under the License is distributed on an "AS IS" BASIS,       *
 * WITHOUT WARRANTIES OR CONDITIONS OF ANY KIND, either express or implied.*
 * See the License for the specific language governing permissions and     *
 * limitations under the License.                                          *
 ***************************************************************************/

// NOTE: this is code is heavily based on Tomas Davidovic's SmallVCM
// (http://www.davidovic.cz and http://www.smallvcm.com)

#include "slg/engines/bidircpu/bidircpu.h"

using namespace std;
using namespace luxrays;
using namespace slg;

//------------------------------------------------------------------------------
// BiDirCPU RenderThread
//------------------------------------------------------------------------------

BiDirCPURenderThread::BiDirCPURenderThread(BiDirCPURenderEngine *engine,
		const u_int index, IntersectionDevice *device) :
		CPUNoTileRenderThread(engine, index, device) {
}

SampleResult &BiDirCPURenderThread::AddResult(vector<SampleResult> &sampleResults, const bool fromLight) const {
	BiDirCPURenderEngine *engine = (BiDirCPURenderEngine *)renderEngine;

	const u_int size = sampleResults.size();
	sampleResults.resize(size + 1);

	SampleResult &sampleResult = sampleResults[size];

	sampleResult.Init(
			fromLight ?
				Film::RADIANCE_PER_SCREEN_NORMALIZED :
				(Film::RADIANCE_PER_PIXEL_NORMALIZED | Film::ALPHA | Film::DEPTH),
			engine->film->GetRadianceGroupCount());

	return sampleResult;
}

void BiDirCPURenderThread::ConnectVertices(const float time,
		const PathVertexVM &eyeVertex, const PathVertexVM &lightVertex,
		SampleResult &eyeSampleResult, const float u0) const {
	BiDirCPURenderEngine *engine = (BiDirCPURenderEngine *)renderEngine;
	Scene *scene = engine->renderConfig->scene;

	Vector p2pDir(lightVertex.bsdf.hitPoint.p - eyeVertex.bsdf.hitPoint.p);
	const float p2pDistance2 = p2pDir.LengthSquared();
	const float p2pDistance = sqrtf(p2pDistance2);
	p2pDir /= p2pDistance;

	// Check eye vertex BSDF
	float eyeBsdfPdfW, eyeBsdfRevPdfW;
	BSDFEvent eyeEvent;
	const Spectrum eyeBsdfEval = eyeVertex.bsdf.Evaluate(p2pDir, &eyeEvent, &eyeBsdfPdfW, &eyeBsdfRevPdfW);

	if (!eyeBsdfEval.Black()) {
		// Check light vertex BSDF
		float lightBsdfPdfW, lightBsdfRevPdfW;
		BSDFEvent lightEvent;
		const Spectrum lightBsdfEval = lightVertex.bsdf.Evaluate(-p2pDir, &lightEvent, &lightBsdfPdfW, &lightBsdfRevPdfW);

		if (!lightBsdfEval.Black()) {
			// Check if the 2 surfaces can see each other
			const float cosThetaAtCamera = Dot(eyeVertex.bsdf.hitPoint.shadeN, p2pDir);
			const float cosThetaAtLight = Dot(lightVertex.bsdf.hitPoint.shadeN, -p2pDir);
			// Was:
			//  const float geometryTerm = cosThetaAtCamera * cosThetaAtLight / eyeDistance2;
			//
			// but now BSDF::Evaluate() follows LuxRender habit to return the
			// result multiplied by cosThetaAtLight
			const float geometryTerm = 1.f / p2pDistance2;

			// Trace ray between the two vertices
			Ray p2pRay(eyeVertex.bsdf.hitPoint.p, p2pDir,
					0.f,
					p2pDistance,
					time);
			p2pRay.UpdateMinMaxWithEpsilon();
			RayHit p2pRayHit;
			BSDF bsdfConn;
			Spectrum connectionThroughput;
			PathVolumeInfo volInfo = eyeVertex.volInfo; // I need to use a copy here
			if (!scene->Intersect(device, true, &volInfo, u0, &p2pRay, &p2pRayHit, &bsdfConn,
					&connectionThroughput)) {
				// Nothing was hit, the light path vertex is visible

				if (eyeVertex.depth >= engine->rrDepth) {
					// Russian Roulette
					const float prob = RenderEngine::RussianRouletteProb(eyeBsdfEval, engine->rrImportanceCap);
					eyeBsdfPdfW *= prob;
					eyeBsdfRevPdfW *= prob;
				}

				if (lightVertex.depth >= engine->rrDepth) {
					// Russian Roulette
					const float prob = RenderEngine::RussianRouletteProb(lightBsdfEval, engine->rrImportanceCap);
					lightBsdfPdfW *= prob;
					lightBsdfRevPdfW *= prob;
				}

				// Convert pdfs to area pdfs
				const float eyeBsdfPdfA = PdfWtoA(eyeBsdfPdfW, p2pDistance, cosThetaAtLight);
				const float lightBsdfPdfA  = PdfWtoA(lightBsdfPdfW,  p2pDistance, cosThetaAtCamera);

				// MIS weights
				const float lightWeight = MIS(eyeBsdfPdfA) *
					(misVmWeightFactor + lightVertex.dVCM + lightVertex.dVC * MIS(lightBsdfRevPdfW));
				const float eyeWeight = MIS(lightBsdfPdfA) *
					(misVmWeightFactor + eyeVertex.dVCM + eyeVertex.dVC * MIS(eyeBsdfRevPdfW));

				const float misWeight = 1.f / (lightWeight + 1.f + eyeWeight);

				eyeSampleResult.radiance[lightVertex.lightID] += (misWeight * geometryTerm) * eyeVertex.throughput * eyeBsdfEval *
						connectionThroughput * lightBsdfEval * lightVertex.throughput;
			}
		}
	}
}

void BiDirCPURenderThread::ConnectToEye(const float time,
		const PathVertexVM &lightVertex, const float u0,
		const Point &lensPoint, vector<SampleResult> &sampleResults) const {
	BiDirCPURenderEngine *engine = (BiDirCPURenderEngine *)renderEngine;
	Scene *scene = engine->renderConfig->scene;

	Vector eyeDir(lightVertex.bsdf.hitPoint.p - lensPoint);
	const float eyeDistance = eyeDir.Length();
	eyeDir /= eyeDistance;

	float bsdfPdfW, bsdfRevPdfW;
	BSDFEvent event;
	const Spectrum bsdfEval = lightVertex.bsdf.Evaluate(-eyeDir, &event, &bsdfPdfW, &bsdfRevPdfW);

	if (!bsdfEval.Black()) {
		Ray eyeRay(lensPoint, eyeDir,
				0.f,
				eyeDistance,
				time);
		eyeRay.UpdateMinMaxWithEpsilon();

		float scrX, scrY;
		if (scene->camera->GetSamplePosition(&eyeRay, &scrX, &scrY)) {
			// I have to flip the direction of the traced ray because
			// the information inside PathVolumeInfo are about the path from
			// the light toward the camera (i.e. ray.o would be in the wrong
			// place).
			Ray traceRay(lightVertex.bsdf.hitPoint.p, -eyeDir,
					0.f, eyeDistance, time);
			traceRay.UpdateMinMaxWithEpsilon();
			RayHit traceRayHit;

			BSDF bsdfConn;
			Spectrum connectionThroughput;
			PathVolumeInfo volInfo = lightVertex.volInfo; // I need to use a copy here
			if (!scene->Intersect(device, true, &volInfo, u0, &traceRay, &traceRayHit, &bsdfConn,
					&connectionThroughput)) {
				// Nothing was hit, the light path vertex is visible

				if (lightVertex.depth >= engine->rrDepth) {
					// Russian Roulette
					const float prob = RenderEngine::RussianRouletteProb(bsdfEval, engine->rrImportanceCap);
					bsdfRevPdfW *= prob;
				}

				const float cosToCamera = Dot(lightVertex.bsdf.hitPoint.shadeN, -eyeDir);
				const float cosAtCamera = Dot(scene->camera->GetDir(), eyeDir);

				const float cameraPdfW = 1.f / (cosAtCamera * cosAtCamera * cosAtCamera *
					scene->camera->GetPixelArea());
				const float cameraPdfA = PdfWtoA(cameraPdfW, eyeDistance, cosToCamera);
				// Was:
				//  const float fluxToRadianceFactor = cameraPdfA;
				//
				// but now BSDF::Evaluate() follows LuxRender habit to return the
				// result multiplied by cosThetaToLight
				const float fluxToRadianceFactor = cameraPdfW / (eyeDistance * eyeDistance);

				const float weightLight = MIS(cameraPdfA) *
					(misVmWeightFactor + lightVertex.dVCM + lightVertex.dVC * MIS(bsdfRevPdfW));
				const float misWeight = 1.f / (weightLight + 1.f);

				const Spectrum radiance = (misWeight * fluxToRadianceFactor) *
					connectionThroughput * lightVertex.throughput * bsdfEval;

				SampleResult &sampleResult = AddResult(sampleResults, true);
				sampleResult.filmX = scrX;
				sampleResult.filmY = scrY;
				
				// Add radiance from the light source
				sampleResult.radiance[lightVertex.lightID] = radiance;
			}
		}
	}
}

void BiDirCPURenderThread::DirectLightSampling(const float time,
		const float u0, const float u1, const float u2,
		const float u3, const float u4,
		const PathVertexVM &eyeVertex,
		SampleResult &eyeSampleResult) const {
	BiDirCPURenderEngine *engine = (BiDirCPURenderEngine *)renderEngine;
	Scene *scene = engine->renderConfig->scene;
	
	if (!eyeVertex.bsdf.IsDelta()) {
		// Pick a light source to sample
		float lightPickPdf;
		const LightSource *light = scene->lightDefs.GetLightStrategy()->SampleLights(u0, &lightPickPdf);

		Vector lightRayDir;
		float distance, directPdfW, emissionPdfW, cosThetaAtLight;
		const Spectrum lightRadiance = light->Illuminate(*scene, eyeVertex.bsdf.hitPoint.p,
				u1, u2, u3, &lightRayDir, &distance, &directPdfW, &emissionPdfW,
				&cosThetaAtLight);

		if (!lightRadiance.Black()) {
			BSDFEvent event;
			float bsdfPdfW, bsdfRevPdfW;
			const Spectrum bsdfEval = eyeVertex.bsdf.Evaluate(lightRayDir, &event, &bsdfPdfW, &bsdfRevPdfW);

			if (!bsdfEval.Black()) {
				Ray shadowRay(eyeVertex.bsdf.hitPoint.p, lightRayDir,
						0.f,
						distance,
						time);
				shadowRay.UpdateMinMaxWithEpsilon();
				RayHit shadowRayHit;
				BSDF shadowBsdf;
				Spectrum connectionThroughput;
				PathVolumeInfo volInfo = eyeVertex.volInfo; // I need to use a copy here
				// Check if the light source is visible
				if (!scene->Intersect(device, false, &volInfo, u4, &shadowRay, &shadowRayHit, &shadowBsdf, &connectionThroughput)) {
					// I'm ignoring volume emission because it is not sampled in
					// direct light step.

<<<<<<< HEAD
=======
					// If the light source is not intersectable, it can not be
					// sampled with BSDF
					bsdfPdfW *= (light->IsEnvironmental() || light->IsIntersectable()) ? 1.f : 0.f;
					
>>>>>>> e1347d3f
					// The +1 is there to account the current path vertex used for DL
					if (eyeVertex.depth + 1 >= engine->rrDepth) {
						// Russian Roulette
						const float prob = RenderEngine::RussianRouletteProb(bsdfEval, engine->rrImportanceCap);
						bsdfPdfW *= prob;
						bsdfRevPdfW *= prob;
					}

					const float cosThetaToLight = AbsDot(lightRayDir, eyeVertex.bsdf.hitPoint.shadeN);
					const float directLightSamplingPdfW = directPdfW * lightPickPdf;

					// emissionPdfA / directPdfA = emissionPdfW / directPdfW
					const float weightLight = MIS(bsdfPdfW / directLightSamplingPdfW);
					const float weightCamera = MIS(emissionPdfW * cosThetaToLight / (directPdfW * cosThetaAtLight)) *
						(misVmWeightFactor + eyeVertex.dVCM + eyeVertex.dVC * MIS(bsdfRevPdfW));
					const float misWeight = 1.f / (weightLight + 1.f + weightCamera);

					// Was:
					//  const float factor = cosThetaToLight / directLightSamplingPdfW;
					//
					// but now BSDF::Evaluate() follows LuxRender habit to return the
					// result multiplied by cosThetaToLight
					const float factor = 1.f / directLightSamplingPdfW;

					eyeSampleResult.radiance[light->GetID()] += (misWeight * factor) *
							eyeVertex.throughput * connectionThroughput * lightRadiance * bsdfEval;
				}
			}
		}
	}
}

void BiDirCPURenderThread::DirectHitLight(
		const LightSource *light, const Spectrum &lightRadiance,
		const float directPdfA, const float emissionPdfW,
		const PathVertexVM &eyeVertex, Spectrum *radiance) const {
	if (lightRadiance.Black())
		return;

	if (eyeVertex.depth == 1) {
		*radiance += eyeVertex.throughput * lightRadiance;
		return;
	}

	BiDirCPURenderEngine *engine = (BiDirCPURenderEngine *)renderEngine;
	Scene *scene = engine->renderConfig->scene;
	const float lightPickPdf = scene->lightDefs.GetLightStrategy()->SampleLightPdf(light);

	// MIS weight
	const float weightCamera = MIS(directPdfA * lightPickPdf) * eyeVertex.dVCM +
		MIS(emissionPdfW * lightPickPdf) * eyeVertex.dVC;
	const float misWeight = 1.f / (weightCamera + 1.f);

	*radiance += misWeight * eyeVertex.throughput * lightRadiance;
}

void BiDirCPURenderThread::DirectHitLight(const bool finiteLightSource,
		const PathVertexVM &eyeVertex, SampleResult &eyeSampleResult) const {
	BiDirCPURenderEngine *engine = (BiDirCPURenderEngine *)renderEngine;
	Scene *scene = engine->renderConfig->scene;

	float directPdfA, emissionPdfW;
	if (finiteLightSource) {
		const Spectrum lightRadiance = eyeVertex.bsdf.GetEmittedRadiance(&directPdfA, &emissionPdfW);
		DirectHitLight(eyeVertex.bsdf.GetLightSource(), lightRadiance, directPdfA, emissionPdfW,
				eyeVertex, &eyeSampleResult.radiance[eyeVertex.bsdf.GetLightID()]);
	} else {
		BOOST_FOREACH(EnvLightSource *el, scene->lightDefs.GetEnvLightSources()) {
			const Spectrum lightRadiance = el->GetRadiance(*scene, eyeVertex.bsdf.hitPoint.fixedDir, &directPdfA, &emissionPdfW);
			DirectHitLight(el, lightRadiance, directPdfA, emissionPdfW, eyeVertex, &eyeSampleResult.radiance[el->GetID()]);
		}
	}
}

void BiDirCPURenderThread::TraceLightPath(const float time,
		Sampler *sampler, const Point &lensPoint,
		vector<PathVertexVM> &lightPathVertices,
		vector<SampleResult> &sampleResults) const {
	BiDirCPURenderEngine *engine = (BiDirCPURenderEngine *)renderEngine;
	Scene *scene = engine->renderConfig->scene;

	// Select one light source
	float lightPickPdf;
	const LightSource *light = scene->lightDefs.GetLightStrategy()->SampleLights(sampler->GetSample(2), &lightPickPdf);

	// Initialize the light path
	PathVertexVM lightVertex;
	lightVertex.lightID = light->GetID();
	
	float lightEmitPdfW, lightDirectPdfW, cosThetaAtLight;
	Ray lightRay;
	lightVertex.throughput = light->Emit(*scene,
		sampler->GetSample(5), sampler->GetSample(6), sampler->GetSample(7), sampler->GetSample(8), sampler->GetSample(9),
		&lightRay.o, &lightRay.d, &lightEmitPdfW, &lightDirectPdfW, &cosThetaAtLight);
	lightRay.UpdateMinMaxWithEpsilon();
	lightRay.time = time;
	if (!lightVertex.throughput.Black()) {
		lightEmitPdfW *= lightPickPdf;
		lightDirectPdfW *= lightPickPdf;

		lightVertex.throughput /= lightEmitPdfW;
		assert (!lightVertex.throughput.IsNaN() && !lightVertex.throughput.IsInf());

		// I don't store the light vertex 0 because direct lighting will take
		// care of these kind of paths
		lightVertex.dVCM = MIS(lightDirectPdfW / lightEmitPdfW);
		// If the light source is not intersectable, it can not be
		// sampled with BSDF
		if (light->IsEnvironmental() || light->IsIntersectable()) {
			const float usedCosLight = light->IsEnvironmental() ? 1.f : cosThetaAtLight;
			lightVertex.dVC = MIS(usedCosLight / lightEmitPdfW);
		} else
			lightVertex.dVC = 0.f;
		lightVertex.dVM = lightVertex.dVC * misVcWeightFactor;

		lightVertex.depth = 1;
		while (lightVertex.depth <= engine->maxLightPathDepth) {
			const u_int sampleOffset = sampleBootSize + (lightVertex.depth - 1) * sampleLightStepSize;

			RayHit nextEventRayHit;
			Spectrum connectionThroughput;
			const bool hit = scene->Intersect(device, true, &lightVertex.volInfo, sampler->GetSample(sampleOffset),
					&lightRay, &nextEventRayHit, &lightVertex.bsdf,
					&connectionThroughput);

			if (hit) {
				// Something was hit

				// Update the new light vertex
				lightVertex.throughput *= connectionThroughput;
		
				// Infinite lights use MIS based on solid angle instead of area
				if((lightVertex.depth > 1) || !light->IsEnvironmental())
					lightVertex.dVCM *= MIS(nextEventRayHit.t * nextEventRayHit.t);
				const float factor = 1.f / MIS(AbsDot(lightVertex.bsdf.hitPoint.shadeN, lightRay.d));
				lightVertex.dVCM *= factor;
				lightVertex.dVC *= factor;
				lightVertex.dVM *= factor;

				// Store the vertex only if it isn't specular
				if (!lightVertex.bsdf.IsDelta()) {
					lightPathVertices.push_back(lightVertex);

					//----------------------------------------------------------
					// Try to connect the light path vertex with the eye
					//----------------------------------------------------------

					ConnectToEye(time, lightVertex, sampler->GetSample(sampleOffset + 1),
							lensPoint, sampleResults);
				}

				if (lightVertex.depth >= engine->maxLightPathDepth)
					break;

				//--------------------------------------------------------------
				// Build the next vertex path ray
				//--------------------------------------------------------------

				if (!Bounce(time, sampler, sampleOffset + 2, &lightVertex, &lightRay))
					break;
			} else {
				// Ray lost in space...
				break;
			}
		}
	}
}

bool BiDirCPURenderThread::Bounce(const float time, Sampler *sampler,
		const u_int sampleOffset, PathVertexVM *pathVertex, Ray *nextEventRay) const {
	BiDirCPURenderEngine *engine = (BiDirCPURenderEngine *)renderEngine;

	Vector sampledDir;
	BSDFEvent event;
	float bsdfPdfW, cosSampledDir;
	const Spectrum bsdfSample = pathVertex->bsdf.Sample(&sampledDir,
			sampler->GetSample(sampleOffset),
			sampler->GetSample(sampleOffset + 1),
			&bsdfPdfW, &cosSampledDir, &event);
	if (bsdfSample.Black())
		return false;

	float bsdfRevPdfW;
	if (event & SPECULAR)
		bsdfRevPdfW = bsdfPdfW;
	else
		pathVertex->bsdf.Pdf(sampledDir, NULL, &bsdfRevPdfW);

	if (pathVertex->depth >= engine->rrDepth) {
		// Russian Roulette
		const float prob = RenderEngine::RussianRouletteProb(bsdfSample, engine->rrImportanceCap);
		if (prob < sampler->GetSample(sampleOffset + 2))
			return false;

		pathVertex->throughput /= prob;
	}

	// Was:
	//  pathVertex->throughput *= bsdfSample * (cosSampledDir / bsdfPdfW);
	//
	// but now BSDF::Sample() follows LuxRender habit to return the
	// result multiplied by cosSampledDir / bsdfPdfW
	pathVertex->throughput *= bsdfSample;
	assert (!pathVertex->throughput.IsNaN() && !pathVertex->throughput.IsInf());

	// New MIS weights
	if (event & SPECULAR) {
		pathVertex->dVCM = 0.f;
		// Was:
		//  const float factor = MIS(cosSampledDir / bsdfPdfW) * MIS(bsdfRevPdfW);
		//
		// but bsdfPdfW = bsdfRevPdfW for specular material.
		assert (bsdfPdfW == bsdfRevPdfW);
		const float factor = MIS(cosSampledDir);
		pathVertex->dVC *= factor;
		pathVertex->dVM *= factor;
	} else {
		pathVertex->dVC = MIS(cosSampledDir / bsdfPdfW) * (pathVertex->dVC *
				MIS(bsdfRevPdfW) + pathVertex->dVCM + misVmWeightFactor);
		pathVertex->dVM = MIS(cosSampledDir / bsdfPdfW) * (pathVertex->dVM *
				MIS(bsdfRevPdfW) + pathVertex->dVCM * misVcWeightFactor + 1.f);
		pathVertex->dVCM = MIS(1.f / bsdfPdfW);
	}

	// Update volume information
	pathVertex->volInfo.Update(event, pathVertex->bsdf);

	*nextEventRay = Ray(pathVertex->bsdf.hitPoint.p, sampledDir);
	nextEventRay->UpdateMinMaxWithEpsilon();
	nextEventRay->time = time;

	++pathVertex->depth;

	return true;
}

void BiDirCPURenderThread::RenderFunc() {
	//SLG_LOG("[BiDirCPURenderThread::" << threadIndex << "] Rendering thread started");

	//--------------------------------------------------------------------------
	// Initialization
	//--------------------------------------------------------------------------

	BiDirCPURenderEngine *engine = (BiDirCPURenderEngine *)renderEngine;
	// (engine->seedBase + 1) seed is used for sharedRndGen
	RandomGenerator *rndGen = new RandomGenerator(engine->seedBase + 1 + threadIndex);
	Scene *scene = engine->renderConfig->scene;
	Camera *camera = scene->camera;
	Film *film = threadFilm;

	// Setup the sampler
<<<<<<< HEAD

	// metropolisSharedTotalLuminance and metropolisSharedSampleCount are
	// initialized inside MetropolisSampler::RequestSamples()
	double metropolisSharedTotalLuminance, metropolisSharedSampleCount;
	Sampler *sampler = engine->renderConfig->AllocSampler(rndGen, film,
			&metropolisSharedTotalLuminance, &metropolisSharedSampleCount);
=======
	Sampler *sampler = engine->renderConfig->AllocSampler(rndGen, film, engine->sampleSplatter,
			engine->samplerSharedData);
>>>>>>> e1347d3f
	const u_int sampleSize = 
		sampleBootSize + // To generate the initial light vertex and trace eye ray
		engine->maxLightPathDepth * sampleLightStepSize + // For each light vertex
		engine->maxEyePathDepth * sampleEyeStepSize; // For each eye vertex
	sampler->RequestSamples(sampleSize);

	// Disable vertex merging
	misVmWeightFactor = 0.f;
	misVcWeightFactor = 0.f;

	vector<SampleResult> sampleResults;
	vector<PathVertexVM> lightPathVertices;
	// I can not use engine->renderConfig->GetProperty() here because the
	// RenderConfig properties cache is not thread safe
	const u_int haltDebug = engine->renderConfig->cfg.Get(Property("batch.haltdebug")(0u)).Get<u_int>() *
		film->GetWidth() * film->GetHeight();

	for(u_int steps = 0; !boost::this_thread::interruption_requested(); ++steps) {
		// Check if we are in pause mode
		if (engine->pauseMode) {
			// Check every 100ms if I have to continue the rendering
			while (!boost::this_thread::interruption_requested() && engine->pauseMode)
				boost::this_thread::sleep(boost::posix_time::millisec(100));

			if (boost::this_thread::interruption_requested())
				break;
		}

		sampleResults.clear();
		lightPathVertices.clear();

		const float time = sampler->GetSample(12);

		// Sample a point on the camera lens
		Point lensPoint;
		if (!camera->SampleLens(time, sampler->GetSample(3), sampler->GetSample(4),
				&lensPoint)) {
			sampler->NextSample(sampleResults);
			continue;
		}

		//----------------------------------------------------------------------
		// Trace light path
		//----------------------------------------------------------------------

		TraceLightPath(time, sampler, lensPoint, lightPathVertices, sampleResults);

		//----------------------------------------------------------------------
		// Trace eye path
		//----------------------------------------------------------------------

		PathVertexVM eyeVertex;
		SampleResult &eyeSampleResult = AddResult(sampleResults, false);

		film->GetSampleXY(sampler->GetSample(0), sampler->GetSample(1),
				&eyeSampleResult.filmX, &eyeSampleResult.filmY);
		Ray eyeRay;
		camera->GenerateRay(eyeSampleResult.filmX, eyeSampleResult.filmY, &eyeRay,
			sampler->GetSample(10), sampler->GetSample(11), time);

		eyeVertex.bsdf.hitPoint.fixedDir = -eyeRay.d;
		eyeVertex.throughput = Spectrum(1.f);
		const float cosAtCamera = Dot(scene->camera->GetDir(), eyeRay.d);
		const float cameraPdfW = 1.f / (cosAtCamera * cosAtCamera * cosAtCamera *
			scene->camera->GetPixelArea());
		eyeVertex.dVCM = MIS(1.f / cameraPdfW);
		eyeVertex.dVC = 0.f;
		eyeVertex.dVM = 0.f;

		eyeVertex.depth = 1;
		while (eyeVertex.depth <= engine->maxEyePathDepth) {
			eyeSampleResult.firstPathVertex = (eyeVertex.depth == 1);
			eyeSampleResult.lastPathVertex = (eyeVertex.depth == engine->maxEyePathDepth);

			const u_int sampleOffset = sampleBootSize + engine->maxLightPathDepth * sampleLightStepSize +
				(eyeVertex.depth - 1) * sampleEyeStepSize;

			// NOTE: I account for volume emission only with path tracing (i.e. here and
			// not in any other place)
			RayHit eyeRayHit;
			Spectrum connectionThroughput, connectEmission;
			const bool hit = scene->Intersect(device, false,
					&eyeVertex.volInfo, sampler->GetSample(sampleOffset),
					&eyeRay, &eyeRayHit, &eyeVertex.bsdf,
					&connectionThroughput, &eyeVertex.throughput, &eyeSampleResult);

			if (!hit) {
				// Nothing was hit, look for infinitelight

				// This is a trick, you can not have a BSDF of something that has
				// not been hit. DirectHitInfiniteLight must be aware of this.
				eyeVertex.bsdf.hitPoint.fixedDir = -eyeRay.d;
				eyeVertex.throughput *= connectionThroughput;

				DirectHitLight(false, eyeVertex, eyeSampleResult);

				if (eyeSampleResult.firstPathVertex) {
					eyeSampleResult.alpha = 0.f;
					eyeSampleResult.depth = std::numeric_limits<float>::infinity();
				}
				break;
			}
			eyeVertex.throughput *= connectionThroughput;

			// Something was hit
			if (eyeSampleResult.firstPathVertex) {
				eyeSampleResult.alpha = 1.f;
				eyeSampleResult.depth = eyeRayHit.t;
			}

			// Update MIS constants
			const float factor = 1.f / MIS(AbsDot(eyeVertex.bsdf.hitPoint.shadeN, eyeVertex.bsdf.hitPoint.fixedDir));
			eyeVertex.dVCM *= MIS(eyeRayHit.t * eyeRayHit.t) * factor;
			eyeVertex.dVC *= factor;
			eyeVertex.dVM *= factor;

			// Check if it is a light source
			if (eyeVertex.bsdf.IsLightSource()) {
				DirectHitLight(true, eyeVertex, eyeSampleResult);

				// SLG light sources are like black bodies
				break;
			}

			// Note: pass-through check is done inside Scene::Intersect()

			//------------------------------------------------------------------
			// Direct light sampling
			//------------------------------------------------------------------

			DirectLightSampling(time,
					sampler->GetSample(sampleOffset + 1),
					sampler->GetSample(sampleOffset + 2),
					sampler->GetSample(sampleOffset + 3),
					sampler->GetSample(sampleOffset + 4),
					sampler->GetSample(sampleOffset + 5),
					eyeVertex, eyeSampleResult);

			//------------------------------------------------------------------
			// Connect vertex path ray with all light path vertices
			//------------------------------------------------------------------

			if (!eyeVertex.bsdf.IsDelta()) {
				for (vector<PathVertexVM>::const_iterator lightPathVertex = lightPathVertices.begin();
						lightPathVertex < lightPathVertices.end(); ++lightPathVertex)
					ConnectVertices(time, eyeVertex, *lightPathVertex, eyeSampleResult,
							sampler->GetSample(sampleOffset + 6));
			}

			//------------------------------------------------------------------
			// Build the next vertex path ray
			//------------------------------------------------------------------

			if (!Bounce(time, sampler, sampleOffset + 7, &eyeVertex, &eyeRay))
				break;

#ifdef WIN32
			// Work around Windows bad scheduling
			renderThread->yield();
#endif
		}

		sampler->NextSample(sampleResults);

		if ((haltDebug > 0u) && (steps >= haltDebug))
			break;
	}

	delete sampler;
	delete rndGen;

	//SLG_LOG("[BiDirCPURenderThread::" << threadIndex << "] Rendering thread halted");
}<|MERGE_RESOLUTION|>--- conflicted
+++ resolved
@@ -246,13 +246,10 @@
 					// I'm ignoring volume emission because it is not sampled in
 					// direct light step.
 
-<<<<<<< HEAD
-=======
 					// If the light source is not intersectable, it can not be
 					// sampled with BSDF
 					bsdfPdfW *= (light->IsEnvironmental() || light->IsIntersectable()) ? 1.f : 0.f;
 					
->>>>>>> e1347d3f
 					// The +1 is there to account the current path vertex used for DL
 					if (eyeVertex.depth + 1 >= engine->rrDepth) {
 						// Russian Roulette
@@ -504,17 +501,8 @@
 	Film *film = threadFilm;
 
 	// Setup the sampler
-<<<<<<< HEAD
-
-	// metropolisSharedTotalLuminance and metropolisSharedSampleCount are
-	// initialized inside MetropolisSampler::RequestSamples()
-	double metropolisSharedTotalLuminance, metropolisSharedSampleCount;
-	Sampler *sampler = engine->renderConfig->AllocSampler(rndGen, film,
-			&metropolisSharedTotalLuminance, &metropolisSharedSampleCount);
-=======
 	Sampler *sampler = engine->renderConfig->AllocSampler(rndGen, film, engine->sampleSplatter,
 			engine->samplerSharedData);
->>>>>>> e1347d3f
 	const u_int sampleSize = 
 		sampleBootSize + // To generate the initial light vertex and trace eye ray
 		engine->maxLightPathDepth * sampleLightStepSize + // For each light vertex

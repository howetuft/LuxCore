/***************************************************************************
 * Copyright 1998-2018 by authors (see AUTHORS.txt)                        *
 *                                                                         *
 *   This file is part of LuxCoreRender.                                   *
 *                                                                         *
 * Licensed under the Apache License, Version 2.0 (the "License");         *
 * you may not use this file except in compliance with the License.        *
 * You may obtain a copy of the License at                                 *
 *                                                                         *
 *     http://www.apache.org/licenses/LICENSE-2.0                          *
 *                                                                         *
 * Unless required by applicable law or agreed to in writing, software     *
 * distributed under the License is distributed on an "AS IS" BASIS,       *
 * WITHOUT WARRANTIES OR CONDITIONS OF ANY KIND, either express or implied.*
 * See the License for the specific language governing permissions and     *
 * limitations under the License.                                          *
 ***************************************************************************/

#include <limits>

#include "slg/film/film.h"
#include "slg/film/convtest/filmconvtest.h"
#include "slg/film/imagepipeline/plugins/gaussianblur3x3.h"

using namespace std;
using namespace luxrays;
using namespace slg;

//------------------------------------------------------------------------------
// FilmConvTest
//------------------------------------------------------------------------------

BOOST_CLASS_EXPORT_IMPLEMENT(slg::FilmConvTest)

FilmConvTest::FilmConvTest(const Film *flm, const float thresholdVal,
		const u_int warmupVal, const u_int testStepVal, const bool useFilt) :
		threshold(thresholdVal), warmup(warmupVal),	testStep(testStepVal),
		useFilter(useFilt), film(flm), referenceImage(NULL) {
	Reset();
}

FilmConvTest::FilmConvTest() {
	referenceImage = NULL;
}

FilmConvTest::~FilmConvTest() {
	delete referenceImage;
}

void FilmConvTest::Reset() {
	todoPixelsCount = film->GetWidth() * film->GetHeight();
	maxError = numeric_limits<float>::infinity();

	delete referenceImage;
	referenceImage = new GenericFrameBuffer<3, 0, float>(film->GetWidth(), film->GetHeight());

	// Allocate new framebuffers according to film size
	u_int pixelsCount = film->GetWidth() * film->GetHeight();

	// Resize vectors according to film size. Start at zero
	diffVector.resize(pixelsCount, 0);

	passCount = 0;
	lastSamplesCount = 0.0;
	firstTest = true;
}

u_int FilmConvTest::Test() {
	const u_int pixelsCount = film->GetWidth() * film->GetHeight();

	// Run the test only after a initial warmup
	if (film->GetTotalSampleCount() / pixelsCount <= warmup)
		return todoPixelsCount;

	// Do not run the test if we don't have at least batch.haltthreshold.step new samples per pixel
	const double newSamplesCount = film->GetTotalSampleCount();
	if (newSamplesCount  - lastSamplesCount <= pixelsCount * static_cast<double>(testStep))
		return todoPixelsCount;
	lastSamplesCount = newSamplesCount;

	if (firstTest) {
		// Copy the current image
		referenceImage->Copy(film->channel_IMAGEPIPELINEs[0]);
		firstTest = false;

		SLG_LOG("Convergence test first pass");

		return todoPixelsCount;
	} else {
		SLG_LOG("Convergence test step")
		// Check the number of pixels over the threshold
		const float *ref = referenceImage->GetPixels();
		const float *img = film->channel_IMAGEPIPELINEs[0]->GetPixels();
		
		todoPixelsCount = 0;
		maxError = 0.f; 
		const bool hasConvChannel = film->HasChannel(Film::CONVERGENCE);
<<<<<<< HEAD
	
		std::vector<float> pixelDiffVector(pixelsCount, 0);
=======

		u_int zeroDiffs = 0;
		u_int nanDiffs = 0;
		u_int infDiffs = 0;
		
		vector<float> pixelDiffVector(pixelsCount, 0.f);
>>>>>>> aa2376c6

		// Calculate difference per pixel between images 
		for (int i = 0; i < pixelsCount; ++i) {
			const float refR = *ref++;
			const float refG = *ref++;
			const float refB = *ref++;

			const float imgR = *img++;
			const float imgG = *img++;
			const float imgB = *img++;
			
			const float dr = fabsf(imgR - refR);
			const float dg = fabsf(imgG - refG);
			const float db = fabsf(imgB - refB);

			// This changes the diff value from having a pixel dimension to
			// Having a pixel/sqrt(pixel) dimension. It might impact other stuff.
			// Thereshold, for example, would use a different range
			const float imgSum = imgR + imgG + imgB;
			float diff;
			if (imgSum != 0) {
				diff = (dr + dg + db)/sqrt(imgR + imgG + imgB);
			} else {
				// ToDo: revise
				diff = 0;
			}
			
			pixelDiffVector[i] = diff;
			maxError = Max(maxError, diff);
			if (diff > threshold) ++todoPixelsCount;
		}

		// Filter convergence using a 9x9 window average. 
		// The window becomes smaller at the borders
		const int height = film->GetHeight();
		const int width = film->GetWidth();
<<<<<<< HEAD
		for (int i = 0; i < height; i++) {
			for (int j = 0; j < width; j++) {
				float diffAccumulator = 0;
				const int minHeight = (0 > i - 4 ? 0 : i - 4);
				const int maxHeight = (height < i + 4 ? height : i + 4);
				const int minWidth = (0 > j - 4 ? 0 : j - 4);
				const int maxWidth = (width < j + 4 ? width : j + 4);
				for (int r = minHeight; r < maxHeight; r++) {
					for (int c = minWidth; c < maxWidth; c++) {
=======
		for (int y = 0; y < height; y++) {
			for (int x = 0; x < width; x++) {
				float diffAccumulator = 0;

				for (int r = (0 > y - 4 ? 0 : y - 4); r < (height < y + 4 ? height : y + 4); r++) {
					assert (r >= 0);
					assert (r < height);

					for (int c = (0 > x - 4 ? 0 : x - 4); c < (width < x + 4 ? width : x + 4); c++) {
						assert (c >= 0);
						assert (c < width);

>>>>>>> aa2376c6
						diffAccumulator += pixelDiffVector[r * width + c];
					}
				}

				if (!(isnan(diffAccumulator) || isinf(diffAccumulator))) {
<<<<<<< HEAD
					const u_int windowSize =  (maxHeight - minHeight) * (maxWidth - minWidth);
					diffVector[i * width + j] = diffAccumulator/windowSize;
=======
					const int pixelIndex = x + y * width;
					assert (pixelIndex < pixelsCount);

					diffVector[pixelIndex] = diffAccumulator / 81;
>>>>>>> aa2376c6
				}
			}
		}
		
		float diffMean = 0;
		float diffStd = 0;
		float accumulator = 0;


		// Calculate the difference mean after the filtering
		for (int j = 0; j < pixelsCount; ++j) {
			const float pixelVal = diffVector[j];
			if (isnan(pixelVal) || isinf(pixelVal)) { continue; }
			accumulator += pixelVal;
		}
		diffMean = accumulator/pixelsCount;
		
		// Calculate the difference standard deviation after the filtering
		accumulator = 0;
		for (int j = 0; j < pixelsCount; ++j) {
			const float pixelVal = diffVector[j];
			if (isnan(pixelVal) || isinf(pixelVal)) { continue; }
			accumulator += pow(pixelVal - diffMean, 2);
		}
<<<<<<< HEAD
		diffStd = sqrt((1.f/pixelsCount)*accumulator);


		float diffMax = numeric_limits<float>::lowest();
		float diffMin = numeric_limits<float>::infinity();
		for (int j = 0; j < pixelsCount; j++) {
			// Calculate standard score. Clamp value at 3 standard deviations from mean
			const float score = Clamp((diffVector[j] - diffMean)/diffStd, -3.f, 3.f);
=======
		SLG_LOG("Accumulator: " << accumulator);
		diffStd = sqrt((1.f / pixelsCount) * accumulator);
		

		float diffMax = -3;
		float diffMin = 3;
		for (u_int j = 0; j < pixelsCount; j++) {
			// Calculate standard score
			const float score = Clamp((diffVector[j] - diffMean) / diffStd, -3.f, 3.f);
>>>>>>> aa2376c6
			diffVector[j] = score;
			// Find maximum and minimum standard scores
			diffMax = Max(score, diffMax);
			diffMin = Min(score, diffMin);
		}
		
		if (hasConvChannel) {
<<<<<<< HEAD
			for (int i = 0; i < pixelsCount; ++i) {
				// Update CONVERGENCE channel
				float conv = (diffVector[i] - diffMin)/(diffMax - diffMin);
				*(film->channel_CONVERGENCE->GetPixel(i)) = conv;
=======
			SLG_LOG("update Convergence");
			
			float maxConv = 0.f;
			float minConv = 0.f;
			float bin1 = 0.f;
			float bin2 = 0.f;
			float bin3 = 0.f;
			float bin4 = 0.f;
			float bin5 = 0.f;
			for (u_int i = 0; i < pixelsCount; ++i) {
				// Update CONVERGENCE channel
				const float pixelVal = diffVector[i];
				assert (!isnan(pixelVal) && !isinf(pixelVal));

				const float conv = (pixelVal - diffMin) / (diffMax - diffMin);
				assert (!isnan(conv) && !isinf(conv));

				*(film->channel_CONVERGENCE->GetPixel(i)) = conv;

				maxConv = Max(*(film->channel_CONVERGENCE->GetPixel(i)), maxConv);
				minConv = Min(*(film->channel_CONVERGENCE->GetPixel(i)), minConv);

				if (conv > .8f) bin5++;
				if (conv > .6f) bin4++;
				if (conv > .4f) bin3++;
				if (conv > .2f) bin2++;
				if (conv > 0.f) bin1++;
>>>>>>> aa2376c6
			}
		}

		// Copy the current image
		referenceImage->Copy(film->channel_IMAGEPIPELINEs[0]);

		SLG_LOG("Convergence test: ToDo Pixels = " << todoPixelsCount);

		if ((threshold > 0.f) && (todoPixelsCount == 0))
			SLG_LOG("Convergence 100%, rendering done.");

		return (threshold == 0.f) ? pixelsCount : todoPixelsCount;
	}
}

template<class Archive> void FilmConvTest::serialize(Archive &ar, const u_int version) {
	ar & todoPixelsCount;
	ar & maxError;

	ar & threshold;
	ar & warmup;
	ar & testStep;
	ar & film;
	ar & referenceImage;
	ar & lastSamplesCount;
	ar & firstTest;
}

namespace slg {
// Explicit instantiations for portable archives
template void FilmConvTest::serialize(LuxOutputArchive &ar, const u_int version);
template void FilmConvTest::serialize(LuxInputArchive &ar, const u_int version);
// The following 2 lines shouldn't be required but they are with GCC 5
template void FilmConvTest::serialize(boost::archive::polymorphic_oarchive &ar, const u_int version);
template void FilmConvTest::serialize(boost::archive::polymorphic_iarchive &ar, const u_int version);
}<|MERGE_RESOLUTION|>--- conflicted
+++ resolved
@@ -95,17 +95,8 @@
 		todoPixelsCount = 0;
 		maxError = 0.f; 
 		const bool hasConvChannel = film->HasChannel(Film::CONVERGENCE);
-<<<<<<< HEAD
 	
-		std::vector<float> pixelDiffVector(pixelsCount, 0);
-=======
-
-		u_int zeroDiffs = 0;
-		u_int nanDiffs = 0;
-		u_int infDiffs = 0;
-		
-		vector<float> pixelDiffVector(pixelsCount, 0.f);
->>>>>>> aa2376c6
+		vector<float> pixelDiffVector(pixelsCount, 0);
 
 		// Calculate difference per pixel between images 
 		for (int i = 0; i < pixelsCount; ++i) {
@@ -142,7 +133,6 @@
 		// The window becomes smaller at the borders
 		const int height = film->GetHeight();
 		const int width = film->GetWidth();
-<<<<<<< HEAD
 		for (int i = 0; i < height; i++) {
 			for (int j = 0; j < width; j++) {
 				float diffAccumulator = 0;
@@ -152,34 +142,13 @@
 				const int maxWidth = (width < j + 4 ? width : j + 4);
 				for (int r = minHeight; r < maxHeight; r++) {
 					for (int c = minWidth; c < maxWidth; c++) {
-=======
-		for (int y = 0; y < height; y++) {
-			for (int x = 0; x < width; x++) {
-				float diffAccumulator = 0;
-
-				for (int r = (0 > y - 4 ? 0 : y - 4); r < (height < y + 4 ? height : y + 4); r++) {
-					assert (r >= 0);
-					assert (r < height);
-
-					for (int c = (0 > x - 4 ? 0 : x - 4); c < (width < x + 4 ? width : x + 4); c++) {
-						assert (c >= 0);
-						assert (c < width);
-
->>>>>>> aa2376c6
 						diffAccumulator += pixelDiffVector[r * width + c];
 					}
 				}
 
 				if (!(isnan(diffAccumulator) || isinf(diffAccumulator))) {
-<<<<<<< HEAD
 					const u_int windowSize =  (maxHeight - minHeight) * (maxWidth - minWidth);
 					diffVector[i * width + j] = diffAccumulator/windowSize;
-=======
-					const int pixelIndex = x + y * width;
-					assert (pixelIndex < pixelsCount);
-
-					diffVector[pixelIndex] = diffAccumulator / 81;
->>>>>>> aa2376c6
 				}
 			}
 		}
@@ -204,7 +173,6 @@
 			if (isnan(pixelVal) || isinf(pixelVal)) { continue; }
 			accumulator += pow(pixelVal - diffMean, 2);
 		}
-<<<<<<< HEAD
 		diffStd = sqrt((1.f/pixelsCount)*accumulator);
 
 
@@ -213,17 +181,6 @@
 		for (int j = 0; j < pixelsCount; j++) {
 			// Calculate standard score. Clamp value at 3 standard deviations from mean
 			const float score = Clamp((diffVector[j] - diffMean)/diffStd, -3.f, 3.f);
-=======
-		SLG_LOG("Accumulator: " << accumulator);
-		diffStd = sqrt((1.f / pixelsCount) * accumulator);
-		
-
-		float diffMax = -3;
-		float diffMin = 3;
-		for (u_int j = 0; j < pixelsCount; j++) {
-			// Calculate standard score
-			const float score = Clamp((diffVector[j] - diffMean) / diffStd, -3.f, 3.f);
->>>>>>> aa2376c6
 			diffVector[j] = score;
 			// Find maximum and minimum standard scores
 			diffMax = Max(score, diffMax);
@@ -231,40 +188,10 @@
 		}
 		
 		if (hasConvChannel) {
-<<<<<<< HEAD
 			for (int i = 0; i < pixelsCount; ++i) {
 				// Update CONVERGENCE channel
 				float conv = (diffVector[i] - diffMin)/(diffMax - diffMin);
 				*(film->channel_CONVERGENCE->GetPixel(i)) = conv;
-=======
-			SLG_LOG("update Convergence");
-			
-			float maxConv = 0.f;
-			float minConv = 0.f;
-			float bin1 = 0.f;
-			float bin2 = 0.f;
-			float bin3 = 0.f;
-			float bin4 = 0.f;
-			float bin5 = 0.f;
-			for (u_int i = 0; i < pixelsCount; ++i) {
-				// Update CONVERGENCE channel
-				const float pixelVal = diffVector[i];
-				assert (!isnan(pixelVal) && !isinf(pixelVal));
-
-				const float conv = (pixelVal - diffMin) / (diffMax - diffMin);
-				assert (!isnan(conv) && !isinf(conv));
-
-				*(film->channel_CONVERGENCE->GetPixel(i)) = conv;
-
-				maxConv = Max(*(film->channel_CONVERGENCE->GetPixel(i)), maxConv);
-				minConv = Min(*(film->channel_CONVERGENCE->GetPixel(i)), minConv);
-
-				if (conv > .8f) bin5++;
-				if (conv > .6f) bin4++;
-				if (conv > .4f) bin3++;
-				if (conv > .2f) bin2++;
-				if (conv > 0.f) bin1++;
->>>>>>> aa2376c6
 			}
 		}
 

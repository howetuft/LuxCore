--- conflicted
+++ resolved
@@ -31,13 +31,8 @@
 #include "luxrays/utils/properties.h"
 #include "slg/film/film.h"
 #include "slg/film/sampleresult.h"
-<<<<<<< HEAD
-#include "slg/film/filters/gaussian.h"
-#include "slg/editaction.h"
-=======
 #include "slg/editaction.h"
 #include "slg/utils/varianceclamping.h"
->>>>>>> e1347d3f
 
 using namespace std;
 using namespace luxrays;
@@ -928,440 +923,6 @@
 	}
 }
 
-<<<<<<< HEAD
-size_t Film::GetOutputSize(const FilmOutputs::FilmOutputType type) const {
-	switch (type) {
-		case FilmOutputs::RGB:
-			return 3 * pixelCount;
-		case FilmOutputs::RGBA:
-			return 4 * pixelCount;
-		case FilmOutputs::RGB_TONEMAPPED:
-			return 3 * pixelCount;
-		case FilmOutputs::RGBA_TONEMAPPED:
-			return 4 * pixelCount;
-		case FilmOutputs::ALPHA:
-			return pixelCount;
-		case FilmOutputs::DEPTH:
-			return pixelCount;
-		case FilmOutputs::POSITION:
-			return 3 * pixelCount;
-		case FilmOutputs::GEOMETRY_NORMAL:
-			return 3 * pixelCount;
-		case FilmOutputs::SHADING_NORMAL:
-			return 3 * pixelCount;
-		case FilmOutputs::MATERIAL_ID:
-			return pixelCount;
-		case FilmOutputs::DIRECT_DIFFUSE:
-			return 3 * pixelCount;
-		case FilmOutputs::DIRECT_GLOSSY:
-			return 3 * pixelCount;
-		case FilmOutputs::EMISSION:
-			return 3 * pixelCount;
-		case FilmOutputs::INDIRECT_DIFFUSE:
-			return 3 * pixelCount;
-		case FilmOutputs::INDIRECT_GLOSSY:
-			return 3 * pixelCount;
-		case FilmOutputs::INDIRECT_SPECULAR:
-			return 3 * pixelCount;
-		case FilmOutputs::MATERIAL_ID_MASK:
-			return pixelCount;
-		case FilmOutputs::DIRECT_SHADOW_MASK:
-			return pixelCount;
-		case FilmOutputs::INDIRECT_SHADOW_MASK:
-			return pixelCount;
-		case FilmOutputs::RADIANCE_GROUP:
-			return 3 * pixelCount;
-		case FilmOutputs::UV:
-			return 2 * pixelCount;
-		case FilmOutputs::RAYCOUNT:
-			return pixelCount;
-		case FilmOutputs::BY_MATERIAL_ID:
-			return 3 * pixelCount;
-		case FilmOutputs::IRRADIANCE:
-			return 3 * pixelCount;
-		default:
-			throw runtime_error("Unknown FilmOutputType in Film::GetOutputSize(): " + ToString(type));
-	}
-}
-
-bool Film::HasOutput(const FilmOutputs::FilmOutputType type) const {
-	switch (type) {
-		case FilmOutputs::RGB:
-			return HasChannel(RADIANCE_PER_PIXEL_NORMALIZED) || HasChannel(RADIANCE_PER_SCREEN_NORMALIZED);
-		case FilmOutputs::RGB_TONEMAPPED:
-			return HasChannel(RGB_TONEMAPPED);
-		case FilmOutputs::RGBA:
-			return (HasChannel(RADIANCE_PER_PIXEL_NORMALIZED) || HasChannel(RADIANCE_PER_SCREEN_NORMALIZED)) && HasChannel(ALPHA);
-		case FilmOutputs::RGBA_TONEMAPPED:
-			return HasChannel(RGB_TONEMAPPED) && HasChannel(ALPHA);
-		case FilmOutputs::ALPHA:
-			return HasChannel(ALPHA);
-		case FilmOutputs::DEPTH:
-			return HasChannel(DEPTH);
-		case FilmOutputs::POSITION:
-			return HasChannel(POSITION);
-		case FilmOutputs::GEOMETRY_NORMAL:
-			return HasChannel(GEOMETRY_NORMAL);
-		case FilmOutputs::SHADING_NORMAL:
-			return HasChannel(SHADING_NORMAL);
-		case FilmOutputs::MATERIAL_ID:
-			return HasChannel(MATERIAL_ID);
-		case FilmOutputs::DIRECT_DIFFUSE:
-			return HasChannel(DIRECT_DIFFUSE);
-		case FilmOutputs::DIRECT_GLOSSY:
-			return HasChannel(DIRECT_GLOSSY);
-		case FilmOutputs::EMISSION:
-			return HasChannel(EMISSION);
-		case FilmOutputs::INDIRECT_DIFFUSE:
-			return HasChannel(INDIRECT_DIFFUSE);
-		case FilmOutputs::INDIRECT_GLOSSY:
-			return HasChannel(INDIRECT_GLOSSY);
-		case FilmOutputs::INDIRECT_SPECULAR:
-			return HasChannel(INDIRECT_SPECULAR);
-		case FilmOutputs::MATERIAL_ID_MASK:
-			return HasChannel(MATERIAL_ID_MASK);
-		case FilmOutputs::DIRECT_SHADOW_MASK:
-			return HasChannel(DIRECT_SHADOW_MASK);
-		case FilmOutputs::INDIRECT_SHADOW_MASK:
-			return HasChannel(INDIRECT_SHADOW_MASK);
-		case FilmOutputs::RADIANCE_GROUP:
-			return true;
-		case FilmOutputs::UV:
-			return HasChannel(UV);
-		case FilmOutputs::RAYCOUNT:
-			return HasChannel(RAYCOUNT);
-		case FilmOutputs::BY_MATERIAL_ID:
-			return HasChannel(BY_MATERIAL_ID);
-		case FilmOutputs::IRRADIANCE:
-			return HasChannel(IRRADIANCE);
-		default:
-			throw runtime_error("Unknown film output type in Film::HasOutput(): " + ToString(type));
-	}
-}
-
-void Film::Output(const FilmOutputs &filmOutputs) {
-	for (u_int i = 0; i < filmOutputs.GetCount(); ++i)
-		Output(filmOutputs.GetType(i), filmOutputs.GetFileName(i), &filmOutputs.GetProperties(i));
-}
-
-void Film::Output(const FilmOutputs::FilmOutputType type, const string &fileName,
-		const Properties *props) { 
-	u_int maskMaterialIDsIndex = 0;
-	u_int byMaterialIDsIndex = 0;
-	u_int radianceGroupIndex = 0;
-	u_int channelCount = 3;
-
-	switch (type) {
-		case FilmOutputs::RGB:
-			if (!HasChannel(RADIANCE_PER_PIXEL_NORMALIZED) && !HasChannel(RADIANCE_PER_SCREEN_NORMALIZED))
-				return;
-			break;
-		case FilmOutputs::RGB_TONEMAPPED:
-			if (!HasChannel(RGB_TONEMAPPED))
-				return;
-			ExecuteImagePipeline();
-			break;
-		case FilmOutputs::RGBA:
-			if ((!HasChannel(RADIANCE_PER_PIXEL_NORMALIZED) && !HasChannel(RADIANCE_PER_SCREEN_NORMALIZED)) || !HasChannel(ALPHA))
-				return;
-			channelCount = 4;
-			break;
-		case FilmOutputs::RGBA_TONEMAPPED:
-			if (!HasChannel(RGB_TONEMAPPED) || !HasChannel(ALPHA))
-				return;
-			ExecuteImagePipeline();
-			channelCount = 4;
-			break;
-		case FilmOutputs::ALPHA:
-			if (!HasChannel(ALPHA))
-				return;
-			channelCount = 1;
-			break;
-		case FilmOutputs::DEPTH:
-			if (!HasChannel(DEPTH))
-				return;
-			channelCount = 1;		
-			break;
-		case FilmOutputs::POSITION:
-			if (!HasChannel(POSITION))
-				return;	
-			break;
-		case FilmOutputs::GEOMETRY_NORMAL:
-			if (!HasChannel(GEOMETRY_NORMAL))
-				return;
-			break;
-		case FilmOutputs::SHADING_NORMAL:
-			if (!HasChannel(SHADING_NORMAL))
-				return;
-			break;
-		case FilmOutputs::MATERIAL_ID:
-			if (!HasChannel(MATERIAL_ID))
-				return;
-			break;
-		case FilmOutputs::DIRECT_DIFFUSE:
-			if (!HasChannel(DIRECT_DIFFUSE))
-				return;
-			break;
-		case FilmOutputs::DIRECT_GLOSSY:
-			if (!HasChannel(DIRECT_GLOSSY))
-				return;
-			break;
-		case FilmOutputs::EMISSION:
-			if (!HasChannel(EMISSION))
-				return;
-			break;
-		case FilmOutputs::INDIRECT_DIFFUSE:
-			if (!HasChannel(INDIRECT_DIFFUSE))
-				return;
-			break;
-		case FilmOutputs::INDIRECT_GLOSSY:
-			if (!HasChannel(INDIRECT_GLOSSY))
-				return;
-			break;
-		case FilmOutputs::INDIRECT_SPECULAR:
-			if (!HasChannel(INDIRECT_SPECULAR))
-				return;
-			break;
-		case FilmOutputs::MATERIAL_ID_MASK:
-			if (HasChannel(MATERIAL_ID_MASK) && props) {
-				channelCount = 1;		
-				// Look for the material mask ID index
-				const u_int id = props->Get(Property("id")(255)).Get<u_int>();
-				bool found = false;
-				for (u_int i = 0; i < maskMaterialIDs.size(); ++i) {
-					if (maskMaterialIDs[i] == id) {
-						maskMaterialIDsIndex = i;
-						found = true;
-						break;
-					}
-				}
-				if (!found)
-					return;
-			} else
-				return;
-			break;
-		case FilmOutputs::DIRECT_SHADOW_MASK:
-			if (!HasChannel(DIRECT_SHADOW_MASK))
-			      return;
-			channelCount = 1;
-			break;
-		case FilmOutputs::INDIRECT_SHADOW_MASK:
-			if (!HasChannel(INDIRECT_SHADOW_MASK))
-				return;
-			channelCount = 1;
-			break;
-		case FilmOutputs::RADIANCE_GROUP:
-			if (!props)
-				return;		
-			radianceGroupIndex = props->Get(Property("id")(0)).Get<u_int>();
-			if (radianceGroupIndex >= radianceGroupCount)
-				return;
-			break;
-		case FilmOutputs::UV:
-			if (!HasChannel(UV))
-				return;
-			break;
-		case FilmOutputs::RAYCOUNT:
-			if (!HasChannel(RAYCOUNT))
-				return;
-			channelCount = 1;
-			break;
-		case FilmOutputs::BY_MATERIAL_ID:
-			if (HasChannel(BY_MATERIAL_ID) && props) {
-				// Look for the material mask ID index
-				const u_int id = props->Get(Property("id")(255)).Get<u_int>();
-				bool found = false;
-				for (u_int i = 0; i < byMaterialIDs.size(); ++i) {
-					if (byMaterialIDs[i] == id) {
-						byMaterialIDsIndex = i;
-						found = true;
-						break;
-					}
-				}
-				if (!found)
-					return;
-			} else
-				return;
-			break;
-		case FilmOutputs::IRRADIANCE:
-			if (!HasChannel(IRRADIANCE))
-				return;
-			break;
-		default:
-			throw runtime_error("Unknown film output type in Film::Output(): " + ToString(type));
-	}
-
-	ImageBuf buffer;
-	
-	SLG_LOG("Outputting film: " << fileName << " type: " << ToString(type));
-
-	if (type == FilmOutputs::MATERIAL_ID) {
-		// For material IDs we must copy into int buffer first or risk screwing up the ID
-		ImageSpec spec(width, height, channelCount, TypeDesc::UINT8);
-		buffer.reset(spec);
-		for (ImageBuf::ConstIterator<BYTE> it(buffer); !it.done(); ++it) {
-			u_int x = it.x();
-			u_int y = it.y();
-			BYTE *pixel = (BYTE *)buffer.pixeladdr(x, y, 0);
-			y = height - y - 1;
-			
-			if (pixel == NULL)
-				throw runtime_error("Error while unpacking film data, could not address buffer!");
-			
-			const u_int *src = channel_MATERIAL_ID->GetPixel(x, y);
-			pixel[0] = (BYTE)src[0];
-			pixel[1] = (BYTE)src[1];
-			pixel[2] = (BYTE)src[2];
-		}
-	} else {
-		// OIIO 1 channel EXR output is apparently not working, I write 3 channels as
-		// temporary workaround
-
-		// For all others copy into float buffer first and let OIIO figure out the conversion on write
-		ImageSpec spec(width, height, (channelCount == 1) ? 3 : channelCount, TypeDesc::FLOAT);
-		buffer.reset(spec);
-	
-		for (ImageBuf::ConstIterator<float> it(buffer); !it.done(); ++it) {
-			u_int x = it.x();
-			u_int y = it.y();
-			float *pixel = (float *)buffer.pixeladdr(x, y, 0);
-			y = height - y - 1;
-
-			if (pixel == NULL)
-				throw runtime_error("Error while unpacking film data, could not address buffer!");
-
-			switch (type) {
-				case FilmOutputs::RGB: {
-					// Accumulate all light groups			
-					GetPixelFromMergedSampleBuffers(x, y, pixel);
-					break;
-				}
-				case FilmOutputs::RGB_TONEMAPPED: {
-					channel_RGB_TONEMAPPED->GetWeightedPixel(x, y, pixel);
-					break;
-				}
-				case FilmOutputs::RGBA: {
-					// Accumulate all light groups
-					GetPixelFromMergedSampleBuffers(x, y, pixel);
-					channel_ALPHA->GetWeightedPixel(x, y, &pixel[3]);
-					break;
-				}
-				case FilmOutputs::RGBA_TONEMAPPED: {
-					channel_RGB_TONEMAPPED->GetWeightedPixel(x, y, pixel);
-					channel_ALPHA->GetWeightedPixel(x, y, &pixel[3]);
-					break;
-				}
-				case FilmOutputs::ALPHA: {
-					channel_ALPHA->GetWeightedPixel(x, y, pixel);
-					break;
-				}
-				case FilmOutputs::DEPTH: {
-					channel_DEPTH->GetWeightedPixel(x, y, pixel);
-					break;
-				}
-				case FilmOutputs::POSITION: {
-					channel_POSITION->GetWeightedPixel(x, y, pixel);
-					break;
-				}
-				case FilmOutputs::GEOMETRY_NORMAL: {
-					channel_GEOMETRY_NORMAL->GetWeightedPixel(x, y, pixel);
-					break;
-				}
-				case FilmOutputs::SHADING_NORMAL: {
-					channel_SHADING_NORMAL->GetWeightedPixel(x, y, pixel);
-					break;
-				}
-				case FilmOutputs::DIRECT_DIFFUSE: {
-					channel_DIRECT_DIFFUSE->GetWeightedPixel(x, y, pixel);
-					break;
-				}
-				case FilmOutputs::DIRECT_GLOSSY: {
-					channel_DIRECT_GLOSSY->GetWeightedPixel(x, y, pixel);
-					break;
-				}
-				case FilmOutputs::EMISSION: {
-					channel_EMISSION->GetWeightedPixel(x, y, pixel);
-					break;
-				}
-				case FilmOutputs::INDIRECT_DIFFUSE: {
-					channel_INDIRECT_DIFFUSE->GetWeightedPixel(x, y, pixel);
-					break;
-				}
-				case FilmOutputs::INDIRECT_GLOSSY: {
-					channel_INDIRECT_GLOSSY->GetWeightedPixel(x, y, pixel);
-					break;
-				}
-				case FilmOutputs::INDIRECT_SPECULAR: {
-					channel_INDIRECT_SPECULAR->GetWeightedPixel(x, y, pixel);
-					break;
-				}
-				case FilmOutputs::MATERIAL_ID_MASK: {
-					channel_MATERIAL_ID_MASKs[maskMaterialIDsIndex]->GetWeightedPixel(x, y, pixel);
-					break;
-				}
-				case FilmOutputs::DIRECT_SHADOW_MASK: {
-					channel_DIRECT_SHADOW_MASK->GetWeightedPixel(x, y, pixel);
-					break;
-				}
-				case FilmOutputs::INDIRECT_SHADOW_MASK: {
-					channel_INDIRECT_SHADOW_MASK->GetWeightedPixel(x, y, pixel);
-					break;
-				}
-				case FilmOutputs::RADIANCE_GROUP: {
-					// Clear the pixel
-					pixel[0] = 0.f;
-					pixel[1] = 0.f;
-					pixel[2] = 0.f;
-
-					// Accumulate all light groups
-					if (radianceGroupIndex < channel_RADIANCE_PER_SCREEN_NORMALIZEDs.size()) {
-						channel_RADIANCE_PER_SCREEN_NORMALIZEDs[radianceGroupIndex]->AccumulateWeightedPixel(x, y, pixel);
-
-						// Normalize the value
-						const float factor = statsTotalSampleCount / pixelCount;
-						pixel[0] *= factor;
-						pixel[1] *= factor;
-						pixel[2] *= factor;
-					}
-					if (radianceGroupIndex < channel_RADIANCE_PER_PIXEL_NORMALIZEDs.size())
-						channel_RADIANCE_PER_PIXEL_NORMALIZEDs[radianceGroupIndex]->AccumulateWeightedPixel(x, y, pixel);
-					break;
-				}
-				case FilmOutputs::UV: {
-					channel_UV->GetWeightedPixel(x, y, pixel);
-					pixel[2] = 0.f;
-					break;
-				}
-				case FilmOutputs::RAYCOUNT: {
-					channel_RAYCOUNT->GetWeightedPixel(x, y, pixel);
-					break;
-				}
-				case FilmOutputs::BY_MATERIAL_ID: {
-					channel_BY_MATERIAL_IDs[byMaterialIDsIndex]->GetWeightedPixel(x, y, pixel);
-					break;
-				}
-				case FilmOutputs::IRRADIANCE: {
-					channel_IRRADIANCE->GetWeightedPixel(x, y, pixel);
-					break;
-				}
-				default:
-					throw runtime_error("Unknown film output type in Film::Output(): " + ToString(type));
-			}
-
-			// OIIO 1 channel EXR output is apparently not working, I write 3 channels as
-			// temporary workaround
-			if (channelCount == 1) {
-				pixel[1] = pixel[0];
-				pixel[2] = pixel[0];
-			}
-		}
-	}
-	
-	buffer.write(fileName);
-}
-
-=======
->>>>>>> e1347d3f
 template<> const float *Film::GetChannel<float>(const FilmChannelType type, const u_int index) {
 	switch (type) {
 		case RADIANCE_PER_PIXEL_NORMALIZED:
@@ -1426,165 +987,7 @@
 		case FRAMEBUFFER_MASK:
 			return channel_FRAMEBUFFER_MASK->GetPixels();
 		default:
-<<<<<<< HEAD
-			throw runtime_error("Unknown FilmOutputType in Film::GetChannel<u_int>(): " + ToString(type));
-	}
-}
-
-template<> void Film::GetOutput<float>(const FilmOutputs::FilmOutputType type, float *buffer, const u_int index) {
-	switch (type) {
-		case FilmOutputs::RGB: {
-			for (u_int i = 0; i < pixelCount; ++i)
-				GetPixelFromMergedSampleBuffers(i, &buffer[i * 3]);
-			break;
-		}
-		case FilmOutputs::RGB_TONEMAPPED:
-			ExecuteImagePipeline();
-
-			copy(channel_RGB_TONEMAPPED->GetPixels(), channel_RGB_TONEMAPPED->GetPixels() + pixelCount * 3, buffer);
-			break;
-		case FilmOutputs::RGBA: {
-			for (u_int i = 0; i < pixelCount; ++i) {
-				const u_int offset = i * 4;
-				GetPixelFromMergedSampleBuffers(i, &buffer[offset]);
-				channel_ALPHA->GetWeightedPixel(i, &buffer[offset + 3]);
-			}
-			break;
-		}
-		case FilmOutputs::RGBA_TONEMAPPED: {
-			ExecuteImagePipeline();
-
-			float *srcRGB = channel_RGB_TONEMAPPED->GetPixels();
-			float *dst = buffer;
-			for (u_int i = 0; i < pixelCount; ++i) {
-				*dst++ = *srcRGB++;
-				*dst++ = *srcRGB++;
-				*dst++ = *srcRGB++;
-				channel_ALPHA->GetWeightedPixel(i, dst++);
-			}
-			break;
-		}
-		case FilmOutputs::ALPHA: {
-			for (u_int i = 0; i < pixelCount; ++i)
-				channel_ALPHA->GetWeightedPixel(i, &buffer[i]);
-			break;
-		}
-		case FilmOutputs::DEPTH:
-			copy(channel_DEPTH->GetPixels(), channel_DEPTH->GetPixels() + pixelCount, buffer);
-			break;
-		case FilmOutputs::POSITION:
-			copy(channel_POSITION->GetPixels(), channel_POSITION->GetPixels() + pixelCount * 3, buffer);
-			break;
-		case FilmOutputs::GEOMETRY_NORMAL:
-			copy(channel_GEOMETRY_NORMAL->GetPixels(), channel_GEOMETRY_NORMAL->GetPixels() + pixelCount * 3, buffer);
-			break;
-		case FilmOutputs::SHADING_NORMAL:
-			copy(channel_SHADING_NORMAL->GetPixels(), channel_SHADING_NORMAL->GetPixels() + pixelCount * 3, buffer);
-			break;
-		case FilmOutputs::DIRECT_DIFFUSE: {
-			for (u_int i = 0; i < pixelCount; ++i)
-				channel_DIRECT_DIFFUSE->GetWeightedPixel(i, &buffer[i * 3]);
-			break;
-		}
-		case FilmOutputs::DIRECT_GLOSSY: {
-			for (u_int i = 0; i < pixelCount; ++i)
-				channel_DIRECT_GLOSSY->GetWeightedPixel(i, &buffer[i * 3]);
-			break;
-		}
-		case FilmOutputs::EMISSION: {
-			for (u_int i = 0; i < pixelCount; ++i)
-				channel_EMISSION->GetWeightedPixel(i, &buffer[i * 3]);
-			break;
-		}
-		case FilmOutputs::INDIRECT_DIFFUSE: {
-			for (u_int i = 0; i < pixelCount; ++i)
-				channel_INDIRECT_DIFFUSE->GetWeightedPixel(i, &buffer[i * 3]);
-			break;
-		}
-		case FilmOutputs::INDIRECT_GLOSSY: {
-			for (u_int i = 0; i < pixelCount; ++i)
-				channel_INDIRECT_GLOSSY->GetWeightedPixel(i, &buffer[i * 3]);
-			break;
-		}
-		case FilmOutputs::INDIRECT_SPECULAR: {
-			for (u_int i = 0; i < pixelCount; ++i)
-				channel_INDIRECT_SPECULAR->GetWeightedPixel(i, &buffer[i * 3]);
-			break;
-		}
-		case FilmOutputs::MATERIAL_ID_MASK: {
-			for (u_int i = 0; i < pixelCount; ++i)
-				channel_MATERIAL_ID_MASKs[index]->GetWeightedPixel(i, &buffer[i]);
-			break;
-		}
-		case FilmOutputs::DIRECT_SHADOW_MASK: {
-			for (u_int i = 0; i < pixelCount; ++i)
-				channel_DIRECT_SHADOW_MASK->GetWeightedPixel(i, &buffer[i]);
-			break;
-		}
-		case FilmOutputs::INDIRECT_SHADOW_MASK: {
-			for (u_int i = 0; i < pixelCount; ++i)
-				channel_INDIRECT_SHADOW_MASK->GetWeightedPixel(i, &buffer[i]);
-			break;
-		}
-		case FilmOutputs::RADIANCE_GROUP: {
-			fill(buffer, buffer + 3 * pixelCount, 0.f);
-
-			if (index < channel_RADIANCE_PER_PIXEL_NORMALIZEDs.size()) {
-				float *dst = buffer;
-				for (u_int i = 0; i < pixelCount; ++i) {
-					Spectrum c;
-					channel_RADIANCE_PER_PIXEL_NORMALIZEDs[index]->AccumulateWeightedPixel(i, c.c);
-
-					*dst++ += c.c[0];
-					*dst++ += c.c[1];
-					*dst++ += c.c[2];
-				}
-			}
-
-			if (index < channel_RADIANCE_PER_SCREEN_NORMALIZEDs.size()) {
-				float *dst = buffer;
-				for (u_int i = 0; i < pixelCount; ++i) {
-					Spectrum c;
-					channel_RADIANCE_PER_SCREEN_NORMALIZEDs[index]->AccumulateWeightedPixel(i, c.c);
-
-					*dst++ += c.c[0];
-					*dst++ += c.c[1];
-					*dst++ += c.c[2];
-				}
-			}
-			break;
-		}
-		case FilmOutputs::UV:
-			copy(channel_UV->GetPixels(), channel_UV->GetPixels() + pixelCount * 2, buffer);
-			break;
-		case FilmOutputs::RAYCOUNT:
-			copy(channel_RAYCOUNT->GetPixels(), channel_RAYCOUNT->GetPixels() + pixelCount, buffer);
-			break;
-		case FilmOutputs::BY_MATERIAL_ID: {
-			for (u_int i = 0; i < pixelCount; ++i)
-				channel_BY_MATERIAL_IDs[index]->GetWeightedPixel(i, &buffer[i * 3]);
-			break;
-		}
-		case FilmOutputs::IRRADIANCE: {
-			for (u_int i = 0; i < pixelCount; ++i)
-				channel_IRRADIANCE->GetWeightedPixel(i, &buffer[i]);
-			break;
-		}
-		default:
-			throw runtime_error("Unknown film output type in Film::GetOutput<float>(): " + ToString(type));
-	}
-}
-
-template<> void Film::GetOutput<u_int>(const FilmOutputs::FilmOutputType type, u_int *buffer, const u_int index) {
-	switch (type) {
-		case FilmOutputs::MATERIAL_ID:
-			copy(channel_MATERIAL_ID->GetPixels(), channel_MATERIAL_ID->GetPixels() + pixelCount, buffer);
-			break;
-		default:
-			throw runtime_error("Unknown film output type in Film::GetOutput<u_int>(): " + ToString(type));
-=======
 			throw runtime_error("Unknown FilmChannelType in Film::GetChannel<u_int>(): " + ToString(type));
->>>>>>> e1347d3f
 	}
 }
 
@@ -1914,67 +1317,6 @@
 		AddSampleResultData(x, y, sampleResult);
 }
 
-<<<<<<< HEAD
-void Film::SplatSample(const SampleResult &sampleResult, const float weight) {
-	if (!filter) {
-		const int x = Floor2Int(sampleResult.filmX);
-		const int y = Floor2Int(sampleResult.filmY);
-
-		if ((x >= 0) && (x < (int)width) && (y >= 0) && (y < (int)height)) {
-			AddSampleResultColor(x, y, sampleResult, weight);
-			if (hasDataChannel)
-				AddSampleResultData(x, y, sampleResult);
-		}
-	} else {
-		//----------------------------------------------------------------------
-		// Add all data related information (not filtered)
-		//----------------------------------------------------------------------
-
-		if (hasDataChannel) {
-			const int x = Floor2Int(sampleResult.filmX);
-			const int y = Floor2Int(sampleResult.filmY);
-
-			if ((x >= 0.f) && (x < (int)width) && (y >= 0.f) && (y < (int)height))
-				AddSampleResultData(x, y, sampleResult);
-		}
-
-		//----------------------------------------------------------------------
-		// Add all color related information (filtered)
-		//----------------------------------------------------------------------
-
-		// Compute sample's raster extent
-		const float dImageX = sampleResult.filmX - .5f;
-		const float dImageY = sampleResult.filmY - .5f;
-		const FilterLUT *filterLUT = filterLUTs->GetLUT(dImageX - floorf(sampleResult.filmX), dImageY - floorf(sampleResult.filmY));
-		const float *lut = filterLUT->GetLUT();
-
-		const int x0 = Floor2Int(dImageX - filter->xWidth * .5f + .5f);
-		const int x1 = x0 + filterLUT->GetWidth();
-		const int y0 = Floor2Int(dImageY - filter->yWidth * .5f + .5f);
-		const int y1 = y0 + filterLUT->GetHeight();
-
-		for (int iy = y0; iy < y1; ++iy) {
-			if (iy < 0) {
-				lut += filterLUT->GetWidth();
-				continue;
-			} else if(iy >= (int)height)
-				break;
-
-			for (int ix = x0; ix < x1; ++ix) {
-				const float filterWeight = *lut++;
-
-				if ((ix < 0) || (ix >= (int)width))
-					continue;
-
-				const float filteredWeight = weight * filterWeight;
-				AddSampleResultColor(ix, iy, sampleResult, filteredWeight);
-			}
-		}
-	}
-}
-
-=======
->>>>>>> e1347d3f
 void Film::ResetConvergenceTest() {
 	if (convTest)
 		convTest->Reset();
@@ -2095,106 +1437,4 @@
 		default:
 			throw runtime_error("Unknown film output type in Film::FilmChannelType2String(): " + ToString(type));
 	}
-<<<<<<< HEAD
-}
-
-template<> void Film::load<boost::archive::binary_iarchive>(boost::archive::binary_iarchive &ar,
-		const u_int version) {
-	ar >> channel_RADIANCE_PER_PIXEL_NORMALIZEDs;
-	ar >> channel_RADIANCE_PER_SCREEN_NORMALIZEDs;
-	ar >> channel_ALPHA;
-	ar >> channel_RGB_TONEMAPPED;
-	ar >> channel_DEPTH;
-	ar >> channel_POSITION;
-	ar >> channel_GEOMETRY_NORMAL;
-	ar >> channel_SHADING_NORMAL;
-	ar >> channel_MATERIAL_ID;
-	ar >> channel_DIRECT_DIFFUSE;
-	ar >> channel_DIRECT_GLOSSY;
-	ar >> channel_EMISSION;
-	ar >> channel_INDIRECT_DIFFUSE;
-	ar >> channel_INDIRECT_GLOSSY;
-	ar >> channel_INDIRECT_SPECULAR;
-	ar >> channel_MATERIAL_ID_MASKs;
-	ar >> channel_DIRECT_SHADOW_MASK;
-	ar >> channel_INDIRECT_SHADOW_MASK;
-	ar >> channel_UV;
-	ar >> channel_RAYCOUNT;
-	ar >> channel_BY_MATERIAL_IDs;
-	ar >> channel_IRRADIANCE;
-
-	ar >> channels;
-	ar >> width;
-	ar >> height;
-	ar >> pixelCount;
-	ar >> radianceGroupCount;
-	ar >> maskMaterialIDs;
-	ar >> byMaterialIDs;
-
-	ar >> statsTotalSampleCount;
-	ar >> statsStartSampleTime;
-	ar >> statsAvgSampleSec;
-
-	ar >> imagePipeline;
-	ar >> convTest;
-	ar >> filter;
-	// filterLUTs is re-built at load time
-	if (filter) {
-		const u_int size = Max<u_int>(4, Max(filter->xWidth, filter->yWidth) + 1);
-		filterLUTs = new FilterLUTs(*filter, size);
-	} else
-		filterLUTs = NULL;
-
-	ar >> initialized;
-	ar >> enabledOverlappedScreenBufferUpdate;
-	ar >> rgbTonemapUpdate;
-}
-
-template<> void Film::save<boost::archive::binary_oarchive>(boost::archive::binary_oarchive &ar,
-		const u_int version) const {
-	ar << channel_RADIANCE_PER_PIXEL_NORMALIZEDs;
-	ar << channel_RADIANCE_PER_SCREEN_NORMALIZEDs;
-	ar << channel_ALPHA;
-	ar << channel_RGB_TONEMAPPED;
-	ar << channel_DEPTH;
-	ar << channel_POSITION;
-	ar << channel_GEOMETRY_NORMAL;
-	ar << channel_SHADING_NORMAL;
-	ar << channel_MATERIAL_ID;
-	ar << channel_DIRECT_DIFFUSE;
-	ar << channel_DIRECT_GLOSSY;
-	ar << channel_EMISSION;
-	ar << channel_INDIRECT_DIFFUSE;
-	ar << channel_INDIRECT_GLOSSY;
-	ar << channel_INDIRECT_SPECULAR;
-	ar << channel_MATERIAL_ID_MASKs;
-	ar << channel_DIRECT_SHADOW_MASK;
-	ar << channel_INDIRECT_SHADOW_MASK;
-	ar << channel_UV;
-	ar << channel_RAYCOUNT;
-	ar << channel_BY_MATERIAL_IDs;
-	ar << channel_IRRADIANCE;
-
-	ar << channels;
-	ar << width;
-	ar << height;
-	ar << pixelCount;
-	ar << radianceGroupCount;
-	ar << maskMaterialIDs;
-	ar << byMaterialIDs;
-
-	ar << statsTotalSampleCount;
-	ar << statsStartSampleTime;
-	ar << statsAvgSampleSec;
-
-	ar << imagePipeline;
-	ar << convTest;
-	ar << filter;
-	// filterLUTs is re-built at load time
-
-	ar << initialized;
-	ar << enabledOverlappedScreenBufferUpdate;
-	ar << rgbTonemapUpdate;
-=======
->>>>>>> e1347d3f
 }
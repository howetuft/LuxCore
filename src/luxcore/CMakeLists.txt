--- conflicted
+++ resolved
@@ -27,12 +27,7 @@
 ################################################################################
 
 set(LUXCORE_VERSION_MAJOR 2)
-<<<<<<< HEAD
-set(LUXCORE_VERSION_MINOR 3beta2)
-=======
 set(LUXCORE_VERSION_MINOR 4alpha0)
-
->>>>>>> 9f8ac04f
 
 # Configure a header file to pass some of the CMake settings
 # to the source code:

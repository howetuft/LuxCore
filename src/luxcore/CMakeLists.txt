################################################################################
# Copyright 1998-2020 by authors (see AUTHORS.txt)
#
#   This file is part of LuxCoreRender.
#
# Licensed under the Apache License, Version 2.0 (the "License");
# you may not use this file except in compliance with the License.
# You may obtain a copy of the License at
#
#     http://www.apache.org/licenses/LICENSE-2.0
#
# Unless required by applicable law or agreed to in writing, software
# distributed under the License is distributed on an "AS IS" BASIS,
# WITHOUT WARRANTIES OR CONDITIONS OF ANY KIND, either express or implied.
# See the License for the specific language governing permissions and
# limitations under the License.
################################################################################

################################################################################
################################################################################
################################################################################
###
### LuxCore Library
###
################################################################################
################################################################################
################################################################################

set(LUXCORE_VERSION_MAJOR 2)
<<<<<<< HEAD
set(LUXCORE_VERSION_MINOR 3beta1)
=======
set(LUXCORE_VERSION_MINOR 4alpha0)
>>>>>>> 4021a0f6

# Configure a header file to pass some of the CMake settings
# to the source code:

set(generated_header_dir "${GENERATED_INCLUDE_DIR}/luxcore")

file(MAKE_DIRECTORY ${generated_header_dir})

configure_file(
		"${LuxRays_SOURCE_DIR}/include/luxcore/cfg.h.in"
		"${generated_header_dir}/cfg.h")

################################################################################
#
# LuxCore Docs
#
################################################################################

find_package(Doxygen)

if(DOXYGEN_FOUND)
	message(STATUS "Found Doxygen and generating LuxCore documentation")

	# Generate doxygen.template
	set(DOXYGEN_LUXCORE_TEMPLATE ${CMAKE_CURRENT_SOURCE_DIR}/../../doxygen/luxcore.template)
	configure_file(
	  "${DOXYGEN_LUXCORE_TEMPLATE}.in"
	  "${DOXYGEN_LUXCORE_TEMPLATE}"
	  )

	set(DOXYGEN_LUXCORE_INPUT ${CMAKE_CURRENT_BINARY_DIR}/../../doxygen-luxcore.conf)
	set(DOXYGEN_LUXCORE_OUTPUT_DIR ${CMAKE_CURRENT_BINARY_DIR}/../../doc/luxcore)
	set(DOXYGEN_LUXCORE_OUTPUT ${DOXYGEN_OUTPUT_DIR}/luxcore/html/index.html)

	message(STATUS "Doxygen LuxCore output: " ${DOXYGEN_LUXCORE_OUTPUT})

	if(DOXYGEN_DOT_FOUND)
			message(STATUS "Found dot")
			set(DOXYGEN_DOT_CONF "HAVE_DOT = YES")
	endif(DOXYGEN_DOT_FOUND)

	add_custom_command(
		OUTPUT ${DOXYGEN_LUXCORE_OUTPUT}
		# Creating custom doxygen-luxrays.conf
		COMMAND mkdir -p ${DOXYGEN_LUXCORE_OUTPUT_DIR}
		COMMAND cp ${DOXYGEN_LUXCORE_TEMPLATE} ${DOXYGEN_LUXCORE_INPUT}
		COMMAND echo "INPUT = " ${CMAKE_CURRENT_SOURCE_DIR}/../../include/luxcore/luxcore.h ${CMAKE_CURRENT_SOURCE_DIR}/../../include/luxrays/utils/properties.h ${CMAKE_CURRENT_SOURCE_DIR}/../../include/luxrays/utils/cyhair/cyHairFile.h >> ${DOXYGEN_LUXCORE_INPUT}
		COMMAND echo "OUTPUT_DIRECTORY = " ${DOXYGEN_LUXCORE_OUTPUT_DIR} >> ${DOXYGEN_LUXCORE_INPUT}
		COMMAND echo ${DOXYGEN_DOT_CONF} >> ${DOXYGEN_LUXCORE_INPUT}
		# Launch doxygen
		COMMAND ${DOXYGEN_EXECUTABLE} ${DOXYGEN_LUXCORE_INPUT}
		DEPENDS ${DOXYGEN_LUXCORE_TEMPLATE}
		WORKING_DIRECTORY ${CMAKE_CURRENT_SOURCE_DIR}/../../..
	)

	add_custom_target(apidoc_luxcore DEPENDS ${DOXYGEN_LUXCORE_OUTPUT})
endif(DOXYGEN_FOUND)

################################################################################
#
# Custom Commnad
#
################################################################################

set(generated_parser_dir "${GENERATED_DIR}/luxparser")
file(MAKE_DIRECTORY ${generated_parser_dir})

if (BISON_FOUND AND FLEX_FOUND)

	# Create custom command for bison/yacc
	BISON_TARGET(lux_parser ${LuxRays_SOURCE_DIR}/src/luxcore/luxparser/luxparse.y ${generated_parser_dir}/luxparse.cpp)
	set_source_files_properties(${LuxRays_SOURCE_DIR}/src/luxcore/luxparser/luxparse.cpp GENERATED)

	# Create custom command for flex/lex
	FLEX_TARGET(lux_lexer ${LuxRays_SOURCE_DIR}/src/luxcore/luxparser/luxlex.l ${generated_parser_dir}/luxlex.cpp COMPILE_FLAGS "${FLEX_FLAGS}")
	set_source_files_properties(${LuxRays_SOURCE_DIR}/src/luxcore/luxparser/luxlex.cpp GENERATED)
	ADD_FLEX_BISON_DEPENDENCY(lux_lexer lux_parser)

	set(LUX_PARSER_SRC
		${LuxRays_SOURCE_DIR}/src/luxcore/luxparser/luxparse.y
		${LuxRays_SOURCE_DIR}/src/luxcore/luxparser/luxlex.l
	)
	source_group("Source Files\\Lux Parser" FILES ${LUX_PARSER_SRC})

else()

	# Just copy the pre-generated files from the source tree:
	file(COPY "luxcore/luxparser/luxparse.cpp"
		"luxcore/luxparser/luxlex.cpp" DESTINATION ${generated_parser_dir})

	message(WARNING "Flex or Bison not available "
			"- using pre-generated files from the source tree")
endif()

################################################################################
#
# LuxCore library
#
################################################################################

set(LUXCORE_SRCS
	${LuxRays_SOURCE_DIR}/src/luxcore/luxcore.cpp
	${LuxRays_SOURCE_DIR}/src/luxcore/luxcoreimpl.cpp
	${LuxRays_SOURCE_DIR}/src/luxcore/kernelcachefill.cpp
)
SOURCE_GROUP("Source Files\\LuxCore Library" FILES ${LUXCORE_SRCS})

set(LUXCORE_GENERATED_SRCS
	${generated_parser_dir}/luxparse.cpp
	${generated_parser_dir}/luxlex.cpp
)
SOURCE_GROUP(
		"Source Files\\LuxCore Library\\Generated"
		FILES ${LUXCORE_GENERATED_SRCS})

set(LUXCORE_LIB_SRCS
	${LUXCORE_SRCS}
	${LUXCORE_GENERATED_SRCS}
)

if (BUILD_LUXCORE_DLL)
	add_library(luxcore SHARED ${LUXCORE_LIB_SRCS} ${LUX_PARSER_SRC})
	target_link_libraries(luxcore PRIVATE slg-core slg-film slg-kernels luxrays bcd opensubdiv openvdb ${BLOSC_LIBRARY} ${EMBREE_LIBRARY} ${OIDN_LIBRARY} ${TBB_LIBRARY} ${TIFF_LIBRARIES} ${TIFF_LIBRARIES} ${OPENEXR_LIBRARIES} ${PNG_LIBRARIES} ${JPEG_LIBRARIES})
else()
	add_library(luxcore STATIC ${LUXCORE_LIB_SRCS} ${LUX_PARSER_SRC})
endif()

include_directories(${LuxRays_SOURCE_DIR}/deps/bcd-1.1/include)

add_definitions(-DCPP_API_EXPORTS ${VISIBILITY_FLAGS}) # for controlling visibility
link_directories (${SLG_LIB_DIR} ${LuxRays_LIB_DIR})

################################################################################
#
# PyLuxCore (Python bindings)
#
################################################################################

set(PYLUXCORE_SRCS
	${LuxRays_SOURCE_DIR}/src/luxcore/pyluxcore.cpp
	${LuxRays_SOURCE_DIR}/src/luxcore/pyluxcoreforblender.cpp
)

add_library(pyluxcore MODULE ${PYLUXCORE_SRCS} ${LUXCORE_LIB_SRCS} ${LUX_PARSER_SRC})

include_directories(${LuxRays_SOURCE_DIR}/deps/openvdb-6.2.0)

add_definitions(-DOPENVDB_STATICLIB ${VISIBILITY_FLAGS})
if(APPLE)
	target_link_libraries(pyluxcore -Wl,-undefined -Wl,dynamic_lookup slg-core slg-film slg-kernels luxrays bcd opensubdiv openvdb ${BLOSC_LIBRARY} ${EMBREE_LIBRARY} ${OIDN_LIBRARY} ${TBB_LIBRARY} ${TIFF_LIBRARIES} ${TIFF_LIBRARIES} ${OPENEXR_LIBRARIES} ${PNG_LIBRARIES} ${JPEG_LIBRARIES})
    SET_TARGET_PROPERTIES(pyluxcore PROPERTIES XCODE_ATTRIBUTE_DEPLOYMENT_POSTPROCESSING NO) # exclude pylux from strip, not possible
else()
	target_link_libraries(pyluxcore PRIVATE slg-core slg-film slg-kernels luxrays bcd opensubdiv openvdb ${BLOSC_LIBRARY} ${EMBREE_LIBRARY} ${OIDN_LIBRARY} ${TBB_LIBRARY} ${TIFF_LIBRARIES} ${TIFF_LIBRARIES} ${OPENEXR_LIBRARIES} ${PNG_LIBRARIES} ${JPEG_LIBRARIES})
endif()

set_target_properties(pyluxcore PROPERTIES PREFIX "")
if(MSVC)
	set_target_properties(pyluxcore PROPERTIES SUFFIX ".pyd")
endif(MSVC)

################################################################################
#
# Predefines
#
################################################################################

set(CMAKE_RUNTIME_OUTPUT_DIRECTORY "../lib")<|MERGE_RESOLUTION|>--- conflicted
+++ resolved
@@ -27,11 +27,8 @@
 ################################################################################
 
 set(LUXCORE_VERSION_MAJOR 2)
-<<<<<<< HEAD
-set(LUXCORE_VERSION_MINOR 3beta1)
-=======
 set(LUXCORE_VERSION_MINOR 4alpha0)
->>>>>>> 4021a0f6
+
 
 # Configure a header file to pass some of the CMake settings
 # to the source code:

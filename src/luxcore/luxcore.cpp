/***************************************************************************
 * Copyright 1998-2015 by authors (see AUTHORS.txt)                        *
 *                                                                         *
 *   This file is part of LuxRender.                                       *
 *                                                                         *
 * Licensed under the Apache License, Version 2.0 (the "License");         *
 * you may not use this file except in compliance with the License.        *
 * You may obtain a copy of the License at                                 *
 *                                                                         *
 *     http://www.apache.org/licenses/LICENSE-2.0                          *
 *                                                                         *
 * Unless required by applicable law or agreed to in writing, software     *
 * distributed under the License is distributed on an "AS IS" BASIS,       *
 * WITHOUT WARRANTIES OR CONDITIONS OF ANY KIND, either express or implied.*
 * See the License for the specific language governing permissions and     *
 * limitations under the License.                                          *
 ***************************************************************************/

#include <boost/thread/once.hpp>
#include <boost/thread/mutex.hpp>
#include <boost/format.hpp>

#include "luxrays/core/intersectiondevice.h"
#include "luxrays/core/virtualdevice.h"
#include "slg/slg.h"
#include "slg/engines/tilerepository.h"
#include "slg/engines/cpurenderengine.h"
#include "slg/engines/oclrenderengine.h"
#include "slg/engines/biaspathocl/biaspathocl.h"
#include "slg/engines/rtpathocl/rtpathocl.h"
#include "slg/engines/rtbiaspathocl/rtbiaspathocl.h"
#include "luxcore/luxcore.h"

using namespace std;
using namespace luxrays;
using namespace luxcore;

//------------------------------------------------------------------------------
// Initialization and logging
//------------------------------------------------------------------------------

void (*luxcore::LuxCore_LogHandler)(const char *msg) = NULL;

static double lcInitTime;

static void DefaultDebugHandler(const char *msg) {
	cerr << msg << endl;
}

static void LuxRaysDebugHandler(const char *msg) {
	if (LuxCore_LogHandler)
		LuxCore_LogHandler((boost::format("[LuxRays][%.3f] %s") % (WallClockTime() - lcInitTime) % msg).str().c_str());
}

static void SDLDebugHandler(const char *msg) {
	if (LuxCore_LogHandler)
		LuxCore_LogHandler((boost::format("[SDL][%.3f] %s") % (WallClockTime() - lcInitTime) % msg).str().c_str());
}

static void SLGDebugHandler(const char *msg) {
	if (LuxCore_LogHandler)
		LuxCore_LogHandler((boost::format("[LuxCore][%.3f] %s") % (WallClockTime() - lcInitTime) % msg).str().c_str());
}

void luxcore::Init(void (*LogHandler)(const char *)) {
	// To be thread safe
	static boost::mutex initMutex;
	boost::unique_lock<boost::mutex> lock(initMutex);
	
	lcInitTime = WallClockTime();
	
	// Set all debug handlers
	if (LogHandler) {
		// User provided handler
		LuxCore_LogHandler = LogHandler;
	} else {
		// Default handler
		LuxCore_LogHandler = DefaultDebugHandler;
	}

	slg::LuxRays_DebugHandler = ::LuxRaysDebugHandler;
	slg::SLG_DebugHandler = ::SLGDebugHandler;
	slg::SLG_SDLDebugHandler = ::SDLDebugHandler;	
}

//------------------------------------------------------------------------------
// ParseLXS
//------------------------------------------------------------------------------

extern FILE *luxcore_parserlxs_yyin;
extern int luxcore_parserlxs_yyparse(void);
extern void luxcore_parserlxs_yyrestart(FILE *new_file);

namespace luxcore { namespace parselxs {
extern void IncludeClear();
extern void ResetParser();

extern string currentFile;
extern u_int lineNum;

extern Properties overwriteProps;
extern Properties *renderConfigProps;
extern Properties *sceneProps;

} }

void luxcore::ParseLXS(const string &fileName, Properties &renderConfigProps, Properties &sceneProps) {
	// Otherwise the code is not thread-safe
	static boost::mutex parseLXSMutex;
	boost::unique_lock<boost::mutex> lock(parseLXSMutex);

	luxcore::parselxs::renderConfigProps = &renderConfigProps;
	luxcore::parselxs::sceneProps = &sceneProps;
	luxcore::parselxs::ResetParser();

	bool parseSuccess = false;

	if (fileName == "-")
		luxcore_parserlxs_yyin = stdin;
	else
		luxcore_parserlxs_yyin = fopen(fileName.c_str(), "r");

	if (luxcore_parserlxs_yyin != NULL) {
		luxcore::parselxs::currentFile = fileName;
		if (luxcore_parserlxs_yyin == stdin)
			luxcore::parselxs::currentFile = "<standard input>";
		luxcore::parselxs::lineNum = 1;
		// Make sure to flush any buffers before parsing
		luxcore::parselxs::IncludeClear();
		luxcore_parserlxs_yyrestart(luxcore_parserlxs_yyin);
		try {
			parseSuccess = (luxcore_parserlxs_yyparse() == 0);

			// Overwrite properties with Renderer command one
			luxcore::parselxs::renderConfigProps->Set(luxcore::parselxs::overwriteProps);
		} catch (std::runtime_error &e) {
			throw runtime_error("Exception during parsing (file '" + luxcore::parselxs::currentFile +
					"', line: " + ToString(luxcore::parselxs::lineNum) + "): " + e.what());
		}
		
		if (luxcore_parserlxs_yyin != stdin)
			fclose(luxcore_parserlxs_yyin);
	} else
		throw runtime_error("Unable to read scene file: " + fileName);

	luxcore::parselxs::currentFile = "";
	luxcore::parselxs::lineNum = 0;

	if ((luxcore_parserlxs_yyin == NULL) || !parseSuccess)
		throw runtime_error("Parsing failed: " + fileName);
}

//------------------------------------------------------------------------------
// Film
//------------------------------------------------------------------------------

Film::Film(const std::string &fileName) : renderSession(NULL) {
	standAloneFilm = slg::Film::LoadSerialized(fileName);
}

Film::Film(const RenderSession &session) : renderSession(&session),
		standAloneFilm(NULL) {
}

Film::~Film() {
	delete standAloneFilm;
}

slg::Film *Film::GetSLGFilm() const {
	if (renderSession)
		return renderSession->renderSession->film;
	else
		return standAloneFilm;
}

u_int Film::GetWidth() const {
	return GetSLGFilm()->GetWidth();
}

u_int Film::GetHeight() const {
	return GetSLGFilm()->GetHeight();
}

void Film::SaveOutputs() const {
	if (renderSession)
		renderSession->renderSession->SaveFilmOutputs();
	else
		throw runtime_error("Film::SaveOutputs() can not be used with a stand alone Film");
}

void Film::SaveOutput(const std::string &fileName, const FilmOutputType type, const Properties &props) const {
	GetSLGFilm()->Output(fileName, (slg::FilmOutputs::FilmOutputType)type, &props);
}

void Film::SaveFilm(const string &fileName) const {
	if (renderSession)
		renderSession->renderSession->SaveFilm(fileName);
	else
		slg::Film::SaveSerialized(fileName, standAloneFilm);
}

double Film::GetTotalSampleCount() const {
	return GetSLGFilm()->GetTotalSampleCount(); 
}

bool Film::HasOutput(const FilmOutputType type) const {
	return GetSLGFilm()->HasOutput((slg::FilmOutputs::FilmOutputType)type);
}

size_t Film::GetOutputSize(const FilmOutputType type) const {
	return GetSLGFilm()->GetOutputSize((slg::FilmOutputs::FilmOutputType)type);
}

u_int Film::GetRadianceGroupCount() const {
	return GetSLGFilm()->GetRadianceGroupCount();
}

template<> void Film::GetOutput<float>(const FilmOutputType type, float *buffer, const u_int index) {
	if (renderSession) {
		boost::unique_lock<boost::mutex> lock(renderSession->renderSession->filmMutex);

		renderSession->renderSession->film->GetOutput<float>((slg::FilmOutputs::FilmOutputType)type, buffer, index);
	} else
		standAloneFilm->GetOutput<float>((slg::FilmOutputs::FilmOutputType)type, buffer, index);
}

template<> void Film::GetOutput<u_int>(const FilmOutputType type, u_int *buffer, const u_int index) {
	if (renderSession) {
		boost::unique_lock<boost::mutex> lock(renderSession->renderSession->filmMutex);

		renderSession->renderSession->film->GetOutput<u_int>((slg::FilmOutputs::FilmOutputType)type, buffer, index);
	} else
		standAloneFilm->GetOutput<u_int>((slg::FilmOutputs::FilmOutputType)type, buffer, index);
}

u_int Film::GetChannelCount(const FilmChannelType type) const {
	return GetSLGFilm()->GetChannelCount((slg::Film::FilmChannelType)type);
}

template<> const float *Film::GetChannel<float>(const FilmChannelType type, const u_int index) {
	if (renderSession) {
		boost::unique_lock<boost::mutex> lock(renderSession->renderSession->filmMutex);

		return renderSession->renderSession->film->GetChannel<float>((slg::Film::FilmChannelType)type, index);
	} else
		return standAloneFilm->GetChannel<float>((slg::Film::FilmChannelType)type, index);
}

template<> const u_int *Film::GetChannel<u_int>(const FilmChannelType type, const u_int index) {
	if (renderSession) {
		boost::unique_lock<boost::mutex> lock(renderSession->renderSession->filmMutex);

		return renderSession->renderSession->film->GetChannel<u_int>((slg::Film::FilmChannelType)type, index);
	} else
		return standAloneFilm->GetChannel<u_int>((slg::Film::FilmChannelType)type, index);
}

void Film::Parse(const luxrays::Properties &props) {
	if (renderSession)
		throw runtime_error("Film::Parse() can be used only with a stand alone Film");
	else
		standAloneFilm->Parse(props);
}

//------------------------------------------------------------------------------
// Camera
//------------------------------------------------------------------------------

Camera::Camera(const Scene &scn) : scene(scn) {
}

Camera::~Camera() {
}

const Camera::CameraType Camera::GetType() const {
	return (Camera::CameraType)scene.scene->camera->GetType();
}

void Camera::Translate(const Vector &t) const {
	scene.scene->camera->Translate(t);
	scene.scene->editActions.AddAction(slg::CAMERA_EDIT);
}

void Camera::TranslateLeft(const float t) const {
	scene.scene->camera->TranslateLeft(t);
	scene.scene->editActions.AddAction(slg::CAMERA_EDIT);
}

void Camera::TranslateRight(const float t) const {
	scene.scene->camera->TranslateRight(t);
	scene.scene->editActions.AddAction(slg::CAMERA_EDIT);
}

void Camera::TranslateForward(const float t) const {
	scene.scene->camera->TranslateForward(t);
	scene.scene->editActions.AddAction(slg::CAMERA_EDIT);
}

void Camera::TranslateBackward(const float t) const {
	scene.scene->camera->TranslateBackward(t);
	scene.scene->editActions.AddAction(slg::CAMERA_EDIT);
}

void Camera::Rotate(const float angle, const Vector &axis) const {
	scene.scene->camera->Rotate(angle, axis);
	scene.scene->editActions.AddAction(slg::CAMERA_EDIT);
}

void Camera::RotateLeft(const float angle) const {
	scene.scene->camera->RotateLeft(angle);
	scene.scene->editActions.AddAction(slg::CAMERA_EDIT);
}

void Camera::RotateRight(const float angle) const {
	scene.scene->camera->RotateRight(angle);
	scene.scene->editActions.AddAction(slg::CAMERA_EDIT);
}

void Camera::RotateUp(const float angle) const {
	scene.scene->camera->RotateUp(angle);
	scene.scene->editActions.AddAction(slg::CAMERA_EDIT);
}

void Camera::RotateDown(const float angle) const {
	scene.scene->camera->RotateDown(angle);
	scene.scene->editActions.AddAction(slg::CAMERA_EDIT);
}

//------------------------------------------------------------------------------
// Scene
//------------------------------------------------------------------------------

Scene::Scene(const float imageScale) : camera(*this) {
	scene = new slg::Scene(imageScale);
	allocatedScene = true;
}

Scene::Scene(const string &fileName, const float imageScale) : camera(*this) {
	scene = new slg::Scene(fileName, imageScale);
	allocatedScene = true;
}

Scene::Scene(slg::Scene *scn) : camera(*this) {
	scene = scn;
	allocatedScene = false;
}

Scene::~Scene() {
	if (allocatedScene)
		delete scene;
}

const DataSet &Scene::GetDataSet() const {
	return *(scene->dataSet);
}

const Camera &Scene::GetCamera() const {
	return camera;
}

bool Scene::IsImageMapDefined(const std::string &imgMapName) const {
	return scene->IsImageMapDefined(imgMapName);
}

void Scene::SetDeleteMeshData(const bool v) {
	scene->extMeshCache.SetDeleteMeshData(v);
}

void Scene::DefineMesh(const string &meshName, ExtTriangleMesh *mesh) {
	// Invalidate the scene properties cache
	scenePropertiesCache.Clear();

	scene->DefineMesh(meshName, mesh);
}

void Scene::DefineMesh(const string &meshName,
	const long plyNbVerts, const long plyNbTris,
	Point *p, Triangle *vi, Normal *n, UV *uv,
	Spectrum *cols, float *alphas) {
	// Invalidate the scene properties cache
	scenePropertiesCache.Clear();

	scene->DefineMesh(meshName, plyNbVerts, plyNbTris, p, vi, n, uv, cols, alphas);
}

<<<<<<< HEAD
=======
void Scene::SaveMesh(const string &meshName, const string &fileName) {
	const ExtMesh *mesh = scene->extMeshCache.GetExtMesh(meshName);
	mesh->WritePly(fileName);
}

>>>>>>> e1347d3f
void Scene::DefineStrands(const string &shapeName, const luxrays::cyHairFile &strandsFile,
		const StrandsTessellationType tesselType,
		const u_int adaptiveMaxDepth, const float adaptiveError,
		const u_int solidSideCount, const bool solidCapBottom, const bool solidCapTop,
		const bool useCameraPosition) {
<<<<<<< HEAD
=======
	// Invalidate the scene properties cache
	scenePropertiesCache.Clear();

>>>>>>> e1347d3f
	scene->DefineStrands(shapeName, strandsFile,
			(slg::StrendsShape::TessellationType)tesselType, adaptiveMaxDepth, adaptiveError,
			solidSideCount, solidCapBottom, solidCapTop,
			useCameraPosition);
}

bool Scene::IsMeshDefined(const std::string &meshName) const {
	return scene->IsMeshDefined(meshName);
}

bool Scene::IsTextureDefined(const std::string &texName) const {
	return scene->IsTextureDefined(texName);
}

bool Scene::IsMaterialDefined(const std::string &matName) const {
	return scene->IsMaterialDefined(matName);
}

const u_int Scene::GetLightCount() const {
	return scene->lightDefs.GetSize();
}

const u_int  Scene::GetObjectCount() const {
	return scene->objDefs.GetSize();
}

void Scene::Parse(const Properties &props) {
	// Invalidate the scene properties cache
	scenePropertiesCache.Clear();

	scene->Parse(props);
}

void Scene::UpdateObjectTransformation(const std::string &objName, const luxrays::Transform &trans) {
	// Invalidate the scene properties cache
	scenePropertiesCache.Clear();

	scene->UpdateObjectTransformation(objName, trans);
}

void Scene::DeleteObject(const string &objName) {
	// Invalidate the scene properties cache
	scenePropertiesCache.Clear();

	scene->DeleteObject(objName);
}

void Scene::DeleteLight(const string &lightName) {
<<<<<<< HEAD
=======
	// Invalidate the scene properties cache
	scenePropertiesCache.Clear();

>>>>>>> e1347d3f
	scene->DeleteLight(lightName);
}

void Scene::RemoveUnusedImageMaps() {
	// Invalidate the scene properties cache
	scenePropertiesCache.Clear();

	scene->RemoveUnusedImageMaps();
}

void Scene::RemoveUnusedTextures() {
	// Invalidate the scene properties cache
	scenePropertiesCache.Clear();

	scene->RemoveUnusedTextures();
}

void Scene::RemoveUnusedMaterials() {
	// Invalidate the scene properties cache
	scenePropertiesCache.Clear();

	scene->RemoveUnusedMaterials();
}

void Scene::RemoveUnusedMeshes() {
	// Invalidate the scene properties cache
	scenePropertiesCache.Clear();

	scene->RemoveUnusedMeshes();
}

const Properties &Scene::ToProperties() const {
	if (!scenePropertiesCache.GetSize())
		scenePropertiesCache << scene->ToProperties();

	return scenePropertiesCache;
}

Point *Scene::AllocVerticesBuffer(const u_int meshVertCount) {
	return TriangleMesh::AllocVerticesBuffer(meshVertCount);
}

Triangle *Scene::AllocTrianglesBuffer(const u_int meshTriCount) {
	return TriangleMesh::AllocTrianglesBuffer(meshTriCount);
}

//------------------------------------------------------------------------------
// RenderConfig
//------------------------------------------------------------------------------

RenderConfig::RenderConfig(const Properties &props, Scene *scn) {
	if (scn) {
		scene = scn;
		allocatedScene = false;
		renderConfig = new slg::RenderConfig(props, scn->scene);
	} else {
		renderConfig = new slg::RenderConfig(props);
		scene = new Scene(renderConfig->scene);
		allocatedScene = true;
	}
}

RenderConfig::~RenderConfig() {
	delete renderConfig;
	if (allocatedScene)
		delete scene;
}

const Properties &RenderConfig::GetProperties() const {
	return renderConfig->cfg;
}

const Property RenderConfig::GetProperty(const std::string &name) const {
	return renderConfig->GetProperty(name);
}

const Properties &RenderConfig::ToProperties() const {
	return renderConfig->ToProperties();
}

Scene &RenderConfig::GetScene() const {
	return *scene;
}

void RenderConfig::Parse(const Properties &props) {
	renderConfig->Parse(props);
}

void RenderConfig::Delete(const string &prefix) {
	renderConfig->Delete(prefix);
}

bool RenderConfig::GetFilmSize(u_int *filmFullWidth, u_int *filmFullHeight,
		u_int *filmSubRegion) const {
	return renderConfig->GetFilmSize(filmFullWidth, filmFullHeight, filmSubRegion);
}

void RenderConfig::DeleteSceneOnExit() {
	allocatedScene = true;
}

const Properties &RenderConfig::GetDefaultProperties() {
	return slg::RenderConfig::GetDefaultProperties();
}

//------------------------------------------------------------------------------
// RenderSession
//------------------------------------------------------------------------------

RenderSession::RenderSession(const RenderConfig *config) : renderConfig(config), film(*this) {
	renderSession = new slg::RenderSession(config->renderConfig);
}

RenderSession::~RenderSession() {
	delete renderSession;
}

const RenderConfig &RenderSession::GetRenderConfig() const {
	return *renderConfig;
}

void RenderSession::Start() {
	renderSession->Start();

	// In order to populate the stats.* Properties
	UpdateStats();
}

void RenderSession::Stop() {
	renderSession->Stop();
}

bool RenderSession::IsStarted() const {
	return renderSession->IsStarted();
}

void RenderSession::BeginSceneEdit() {
	renderSession->BeginSceneEdit();
}

void RenderSession::EndSceneEdit() {
	renderSession->EndSceneEdit();
}

bool RenderSession::IsInSceneEdit() const {
	return renderSession->IsInSceneEdit();
}

void RenderSession::Pause() {
	renderSession->Pause();
}

void RenderSession::Resume() {
	renderSession->Resume();
}

bool RenderSession::IsInPause() const {
	return renderSession->IsInPause();
}

bool RenderSession::HasDone() const {
	return renderSession->renderEngine->HasDone();
}

void RenderSession::WaitForDone() const {
	renderSession->renderEngine->WaitForDone();
}

void RenderSession::WaitNewFrame() {
	renderSession->renderEngine->WaitNewFrame();
}

bool RenderSession::NeedPeriodicFilmSave() {
	return renderSession->NeedPeriodicFilmSave();
}

Film &RenderSession::GetFilm() {
	return film;
}

static void SetTileProperties(Properties &props, const string &prefix,
		const deque<const slg::TileRepository::Tile *> &tiles) {
	props.Set(Property(prefix + ".count")((u_int)tiles.size()));
	Property tileCoordProp(prefix + ".coords");
	Property tilePassProp(prefix + ".pass");
	Property tileErrorProp(prefix + ".error");

	BOOST_FOREACH(const slg::TileRepository::Tile *tile, tiles) {
		tileCoordProp.Add(tile->xStart).Add(tile->yStart);
		tilePassProp.Add(tile->pass);
		tileErrorProp.Add(tile->error);
	}

	props.Set(tileCoordProp);
	props.Set(tilePassProp);
	props.Set(tileErrorProp);
}

void RenderSession::UpdateStats() {
	// Film update may be required by some render engine to
	// update statistics, convergence test and more
	renderSession->renderEngine->UpdateFilm();

	stats.Set(Property("stats.renderengine.total.raysec")(renderSession->renderEngine->GetTotalRaysSec()));
	stats.Set(Property("stats.renderengine.total.samplesec")(renderSession->renderEngine->GetTotalSamplesSec()));
	stats.Set(Property("stats.renderengine.total.samplecount")(renderSession->renderEngine->GetTotalSampleCount()));
	stats.Set(Property("stats.renderengine.pass")(renderSession->renderEngine->GetPass()));
	stats.Set(Property("stats.renderengine.time")(renderSession->renderEngine->GetRenderingTime()));
	stats.Set(Property("stats.renderengine.convergence")(renderSession->renderEngine->GetConvergence()));
	
	// Intersection devices statistics
	const vector<IntersectionDevice *> &idevices = renderSession->renderEngine->GetIntersectionDevices();

	// Replace all virtual devices with real
	vector<IntersectionDevice *> realDevices;
	for (size_t i = 0; i < idevices.size(); ++i) {
		VirtualIntersectionDevice *vdev = dynamic_cast<VirtualIntersectionDevice *>(idevices[i]);
		if (vdev) {
			const vector<IntersectionDevice *> &realDevs = vdev->GetRealDevices();
			realDevices.insert(realDevices.end(), realDevs.begin(), realDevs.end());
		} else
			realDevices.push_back(idevices[i]);
	}

	boost::unordered_map<string, u_int> devCounters;
	Property devicesNames("stats.renderengine.devices");
	double totalPerf = 0.0;
	BOOST_FOREACH(IntersectionDevice *dev, realDevices) {
		const string &devName = dev->GetName();

		// Append a device index for the case where the same device is used multiple times
		u_int index = devCounters[devName]++;
		const string uniqueName = devName + "-" + ToString(index);
		devicesNames.Add(uniqueName);

		const string prefix = "stats.renderengine.devices." + uniqueName;
		totalPerf += dev->GetTotalPerformance();
		stats.Set(Property(prefix + ".performance.total")(dev->GetTotalPerformance()));
		stats.Set(Property(prefix + ".performance.serial")(dev->GetSerialPerformance()));
		stats.Set(Property(prefix + ".performance.dataparallel")(dev->GetDataParallelPerformance()));
		stats.Set(Property(prefix + ".memory.total")((u_longlong)dev->GetMaxMemory()));
		stats.Set(Property(prefix + ".memory.used")((u_longlong)dev->GetUsedMemory()));
	}
	stats.Set(devicesNames);
	stats.Set(Property("stats.renderengine.performance.total")(totalPerf));

	// The explicit cast to size_t is required by VisualC++
	stats.Set(Property("stats.dataset.trianglecount")(renderSession->renderConfig->scene->dataSet->GetTotalTriangleCount()));

	// Some engine specific statistic
	switch (renderSession->renderEngine->GetType()) {
#if !defined(LUXRAYS_DISABLE_OPENCL)
		case slg::RTPATHOCL: {
			slg::RTPathOCLRenderEngine *engine = (slg::RTPathOCLRenderEngine *)renderSession->renderEngine;
			stats.Set(Property("stats.rtpathocl.frame.time")(engine->GetFrameTime()));
			break;
		}
		case slg::RTBIASPATHOCL: {
			slg::RTBiasPathOCLRenderEngine *engine = (slg::RTBiasPathOCLRenderEngine *)renderSession->renderEngine;
			stats.Set(Property("stats.rtbiaspathocl.frame.time")(engine->GetFrameTime()));
			break;
		}
		case slg::BIASPATHOCL: {
			slg::BiasPathOCLRenderEngine *engine = (slg::BiasPathOCLRenderEngine *)renderSession->renderEngine;
			
			stats.Set(Property("stats.biaspath.tiles.size.x")(engine->GetTileWidth()));
			stats.Set(Property("stats.biaspath.tiles.size.y")(engine->GetTileHeight()));

			// Pending tiles
			{
				deque<const slg::TileRepository::Tile *> tiles;
				engine->GetPendingTiles(tiles);
				SetTileProperties(stats, "stats.biaspath.tiles.pending", tiles);
			}

			// Not converged tiles
			{
				deque<const slg::TileRepository::Tile *> tiles;
				engine->GetNotConvergedTiles(tiles);
				SetTileProperties(stats, "stats.biaspath.tiles.notconverged", tiles);
			}

			// Converged tiles
			{
				deque<const slg::TileRepository::Tile *> tiles;
				engine->GetConvergedTiles(tiles);
				SetTileProperties(stats, "stats.biaspath.tiles.converged", tiles);
			}
			break;
		}
#endif
		case slg::BIASPATHCPU: {
			slg::CPUTileRenderEngine *engine = (slg::CPUTileRenderEngine *)renderSession->renderEngine;

			stats.Set(Property("stats.biaspath.tiles.size.x")(engine->GetTileWidth()));
			stats.Set(Property("stats.biaspath.tiles.size.y")(engine->GetTileHeight()));

			// Pending tiles
			{
				deque<const slg::TileRepository::Tile *> tiles;
				engine->GetPendingTiles(tiles);
				SetTileProperties(stats, "stats.biaspath.tiles.pending", tiles);
			}

			// Not converged tiles
			{
				deque<const slg::TileRepository::Tile *> tiles;
				engine->GetNotConvergedTiles(tiles);
				SetTileProperties(stats, "stats.biaspath.tiles.notconverged", tiles);
			}

			// Converged tiles
			{
				deque<const slg::TileRepository::Tile *> tiles;
				engine->GetConvergedTiles(tiles);
				SetTileProperties(stats, "stats.biaspath.tiles.converged", tiles);
			}
			break;
		}
		default:
			break;
	}
}

const Properties &RenderSession::GetStats() const {
	return stats;
}

void RenderSession::Parse(const Properties &props) {
	renderSession->Parse(props);
}<|MERGE_RESOLUTION|>--- conflicted
+++ resolved
@@ -383,25 +383,19 @@
 	scene->DefineMesh(meshName, plyNbVerts, plyNbTris, p, vi, n, uv, cols, alphas);
 }
 
-<<<<<<< HEAD
-=======
 void Scene::SaveMesh(const string &meshName, const string &fileName) {
 	const ExtMesh *mesh = scene->extMeshCache.GetExtMesh(meshName);
 	mesh->WritePly(fileName);
 }
 
->>>>>>> e1347d3f
 void Scene::DefineStrands(const string &shapeName, const luxrays::cyHairFile &strandsFile,
 		const StrandsTessellationType tesselType,
 		const u_int adaptiveMaxDepth, const float adaptiveError,
 		const u_int solidSideCount, const bool solidCapBottom, const bool solidCapTop,
 		const bool useCameraPosition) {
-<<<<<<< HEAD
-=======
-	// Invalidate the scene properties cache
-	scenePropertiesCache.Clear();
-
->>>>>>> e1347d3f
+	// Invalidate the scene properties cache
+	scenePropertiesCache.Clear();
+
 	scene->DefineStrands(shapeName, strandsFile,
 			(slg::StrendsShape::TessellationType)tesselType, adaptiveMaxDepth, adaptiveError,
 			solidSideCount, solidCapBottom, solidCapTop,
@@ -450,12 +444,9 @@
 }
 
 void Scene::DeleteLight(const string &lightName) {
-<<<<<<< HEAD
-=======
-	// Invalidate the scene properties cache
-	scenePropertiesCache.Clear();
-
->>>>>>> e1347d3f
+	// Invalidate the scene properties cache
+	scenePropertiesCache.Clear();
+
 	scene->DeleteLight(lightName);
 }
 

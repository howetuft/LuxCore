################################################################################
# Copyright 1998-2015 by authors (see AUTHORS.txt)
#
#   This file is part of LuxRender.
#
# Licensed under the Apache License, Version 2.0 (the "License");
# you may not use this file except in compliance with the License.
# You may obtain a copy of the License at
#
#     http://www.apache.org/licenses/LICENSE-2.0
#
# Unless required by applicable law or agreed to in writing, software
# distributed under the License is distributed on an "AS IS" BASIS,
# WITHOUT WARRANTIES OR CONDITIONS OF ANY KIND, either express or implied.
# See the License for the specific language governing permissions and
# limitations under the License.
################################################################################

#############################################################################
#############################################################################
#############################################################################
###
### LuxRays Library
###
#############################################################################
#############################################################################
#############################################################################

set(LUXRAYS_VERSION_MAJOR 1)
<<<<<<< HEAD
set(LUXRAYS_VERSION_MINOR 5)
=======
set(LUXRAYS_VERSION_MINOR 6RC1)
>>>>>>> e1347d3f

# Configure a header file to pass some of the CMake settings
# to the source code
configure_file(
  "${LuxRays_SOURCE_DIR}/include/luxrays/cfg.h.in"
  "${LuxRays_SOURCE_DIR}/include/luxrays/cfg.h"
  )

#############################################################################
#
# LuxRays Docs
#
#############################################################################

find_package(Doxygen)

if(DOXYGEN_FOUND)
	message(STATUS "Found Doxygen and generating LuxRays documentation")

	# Generate doxygen.template
	set(DOXYGEN_LUXRAYS_TEMPLATE ${CMAKE_CURRENT_SOURCE_DIR}/../../doxygen/luxrays.template)
	configure_file(
	  "${DOXYGEN_LUXRAYS_TEMPLATE}.in"
	  "${DOXYGEN_LUXRAYS_TEMPLATE}"
	  )

	set(DOXYGEN_LUXRAYS_INPUT ${CMAKE_CURRENT_BINARY_DIR}/../../doxygen-luxrays.conf)
	set(DOXYGEN_LUXRAYS_OUTPUT_DIR ${CMAKE_CURRENT_BINARY_DIR}/../../doc/luxrays)
	set(DOXYGEN_LUXRAYS_OUTPUT ${DOXYGEN_OUTPUT_DIR}/luxrays/html/index.html)

	message(STATUS "Doxygen LuxRays output: " ${DOXYGEN_LUXRAYS_OUTPUT})

	if(DOXYGEN_DOT_FOUND)
			message(STATUS "Found dot")
			set(DOXYGEN_DOT_CONF "HAVE_DOT = YES")
	endif(DOXYGEN_DOT_FOUND)

	add_custom_command(
		OUTPUT ${DOXYGEN_LUXRAYS_OUTPUT}
		# Creating custom doxygen-luxrays.conf
		COMMAND mkdir -p ${DOXYGEN_LUXRAYS_OUTPUT_DIR}
		COMMAND cp ${DOXYGEN_LUXRAYS_TEMPLATE} ${DOXYGEN_LUXRAYS_INPUT}
		COMMAND echo "INPUT = " ${CMAKE_CURRENT_SOURCE_DIR}/../../include/luxrays  ${CMAKE_CURRENT_SOURCE_DIR}/../../src/luxrays >> ${DOXYGEN_LUXRAYS_INPUT}
		COMMAND echo "OUTPUT_DIRECTORY = " ${DOXYGEN_LUXRAYS_OUTPUT_DIR} >> ${DOXYGEN_LUXRAYS_INPUT}
		COMMAND echo ${DOXYGEN_DOT_CONF} >> ${DOXYGEN_LUXRAYS_INPUT}
		# Launch doxygen
		COMMAND ${DOXYGEN_EXECUTABLE} ${DOXYGEN_LUXRAYS_INPUT}
		DEPENDS ${DOXYGEN_LUXRAYS_TEMPLATE}
		WORKING_DIRECTORY ${CMAKE_CURRENT_SOURCE_DIR}/../../..
	)

	add_custom_target(apidoc_luxrays DEPENDS ${DOXYGEN_LUXRAYS_OUTPUT})
endif(DOXYGEN_FOUND)

###########################################################################
#
# Generate LuxRays kernel files
#
###########################################################################

set(LUXRAYS_KERNELS
	${LuxRays_SOURCE_DIR}/include/luxrays/luxrays_types.cl
	${LuxRays_SOURCE_DIR}/include/luxrays/core/color/color_types.cl
	${LuxRays_SOURCE_DIR}/include/luxrays/core/color/color_funcs.cl
	${LuxRays_SOURCE_DIR}/include/luxrays/accelerators/bvh_types.cl
	${LuxRays_SOURCE_DIR}/include/luxrays/accelerators/bvh.cl
	${LuxRays_SOURCE_DIR}/include/luxrays/accelerators/mbvh.cl
	${LuxRays_SOURCE_DIR}/include/luxrays/accelerators/qbvh_types.cl
	${LuxRays_SOURCE_DIR}/include/luxrays/accelerators/qbvh.cl
	${LuxRays_SOURCE_DIR}/include/luxrays/accelerators/mqbvh.cl
	${LuxRays_SOURCE_DIR}/include/luxrays/core/randomgen_types.cl
	${LuxRays_SOURCE_DIR}/include/luxrays/core/randomgen_funcs.cl
	${LuxRays_SOURCE_DIR}/include/luxrays/core/trianglemesh_types.cl
	${LuxRays_SOURCE_DIR}/include/luxrays/core/trianglemesh_funcs.cl
	${LuxRays_SOURCE_DIR}/include/luxrays/core/geometry/matrix4x4_types.cl
	${LuxRays_SOURCE_DIR}/include/luxrays/core/geometry/matrix4x4_funcs.cl
	${LuxRays_SOURCE_DIR}/include/luxrays/core/geometry/transform_types.cl
	${LuxRays_SOURCE_DIR}/include/luxrays/core/geometry/transform_funcs.cl
	${LuxRays_SOURCE_DIR}/include/luxrays/core/geometry/frame_types.cl
	${LuxRays_SOURCE_DIR}/include/luxrays/core/geometry/frame_funcs.cl
	${LuxRays_SOURCE_DIR}/include/luxrays/core/epsilon_types.cl
	${LuxRays_SOURCE_DIR}/include/luxrays/core/epsilon_funcs.cl
	${LuxRays_SOURCE_DIR}/include/luxrays/core/geometry/ray_types.cl
	${LuxRays_SOURCE_DIR}/include/luxrays/core/geometry/ray_funcs.cl
	${LuxRays_SOURCE_DIR}/include/luxrays/core/geometry/point_types.cl
	${LuxRays_SOURCE_DIR}/include/luxrays/core/geometry/vector_types.cl
	${LuxRays_SOURCE_DIR}/include/luxrays/core/geometry/vector_funcs.cl
	${LuxRays_SOURCE_DIR}/include/luxrays/core/geometry/normal_types.cl
	${LuxRays_SOURCE_DIR}/include/luxrays/core/geometry/quaternion_types.cl
	${LuxRays_SOURCE_DIR}/include/luxrays/core/geometry/quaternion_funcs.cl
	${LuxRays_SOURCE_DIR}/include/luxrays/core/geometry/bbox_types.cl
	${LuxRays_SOURCE_DIR}/include/luxrays/core/geometry/bbox_funcs.cl
	${LuxRays_SOURCE_DIR}/include/luxrays/core/geometry/motionsystem_types.cl
	${LuxRays_SOURCE_DIR}/include/luxrays/core/geometry/motionsystem_funcs.cl
	${LuxRays_SOURCE_DIR}/include/luxrays/core/geometry/triangle_types.cl
	${LuxRays_SOURCE_DIR}/include/luxrays/core/geometry/triangle_funcs.cl
	${LuxRays_SOURCE_DIR}/include/luxrays/core/geometry/uv_types.cl
	${LuxRays_SOURCE_DIR}/include/luxrays/core/utils_funcs.cl
	${LuxRays_SOURCE_DIR}/include/luxrays/utils/mc_funcs.cl
)

PreprocessOCLKernels(${LuxRays_SOURCE_DIR}/src/luxrays/kernels luxrays ${LUXRAYS_KERNELS})

###########################################################################
#
# Library project files
#
###########################################################################

set(LUXRAYS_SRCS
	${LuxRays_SOURCE_DIR}/src/luxrays/accelerators/bvhaccel.cpp
	${LuxRays_SOURCE_DIR}/src/luxrays/accelerators/embreeaccel.cpp
	${LuxRays_SOURCE_DIR}/src/luxrays/accelerators/mqbvhaccel.cpp
	${LuxRays_SOURCE_DIR}/src/luxrays/accelerators/qbvhaccel.cpp
	${LuxRays_SOURCE_DIR}/src/luxrays/accelerators/mbvhaccel.cpp
	${LuxRays_SOURCE_DIR}/src/luxrays/core/color/color.cpp
	${LuxRays_SOURCE_DIR}/src/luxrays/core/color/spd.cpp
	${LuxRays_SOURCE_DIR}/src/luxrays/core/color/spds/blackbodyspd.cpp
	${LuxRays_SOURCE_DIR}/src/luxrays/core/color/spds/equalspd.cpp
	${LuxRays_SOURCE_DIR}/src/luxrays/core/color/spds/frequencyspd.cpp
	${LuxRays_SOURCE_DIR}/src/luxrays/core/color/spds/gaussianspd.cpp
	${LuxRays_SOURCE_DIR}/src/luxrays/core/color/spds/irregular.cpp
	${LuxRays_SOURCE_DIR}/src/luxrays/core/color/spds/regular.cpp
	${LuxRays_SOURCE_DIR}/src/luxrays/core/color/spds/rgbillum.cpp
	${LuxRays_SOURCE_DIR}/src/luxrays/core/color/spds/rgbrefl.cpp
	${LuxRays_SOURCE_DIR}/src/luxrays/core/color/spectrumwavelengths.cpp
	${LuxRays_SOURCE_DIR}/src/luxrays/core/color/swcspectrum.cpp
	${LuxRays_SOURCE_DIR}/src/luxrays/core/accelerator.cpp
	${LuxRays_SOURCE_DIR}/src/luxrays/core/context.cpp
	${LuxRays_SOURCE_DIR}/src/luxrays/core/dataset.cpp
	${LuxRays_SOURCE_DIR}/src/luxrays/core/device.cpp
	${LuxRays_SOURCE_DIR}/src/luxrays/core/epsilon.cpp
	${LuxRays_SOURCE_DIR}/src/luxrays/core/exttrianglemesh.cpp
	${LuxRays_SOURCE_DIR}/src/luxrays/core/trianglemesh.cpp
	${LuxRays_SOURCE_DIR}/src/luxrays/core/geometry/bbox.cpp
	${LuxRays_SOURCE_DIR}/src/luxrays/core/geometry/matrix4x4.cpp
	${LuxRays_SOURCE_DIR}/src/luxrays/core/geometry/motionsystem.cpp
	${LuxRays_SOURCE_DIR}/src/luxrays/core/geometry/quaternion.cpp
	${LuxRays_SOURCE_DIR}/src/luxrays/core/geometry/transform.cpp
	${LuxRays_SOURCE_DIR}/src/luxrays/idevices/openclidevice.cpp
	${LuxRays_SOURCE_DIR}/src/luxrays/idevices/nativeidevice.cpp
	${LuxRays_SOURCE_DIR}/src/luxrays/idevices/virtualidevice.cpp
	${LuxRays_SOURCE_DIR}/src/luxrays/utils/mc.cpp
	${LuxRays_SOURCE_DIR}/src/luxrays/utils/ocl.cpp
	${LuxRays_SOURCE_DIR}/src/luxrays/utils/ply/rply.cpp
	${LuxRays_SOURCE_DIR}/src/luxrays/utils/properties.cpp
)
SOURCE_GROUP("Source Files\\LuxRays Library" FILES ${LUXRAYS_SRCS})

set(LUXRAYS_SRCS_KERNELS
	${LuxRays_SOURCE_DIR}/src/luxrays/kernels/luxrays_types_kernel.cpp
	${LuxRays_SOURCE_DIR}/src/luxrays/kernels/bvh_types_kernel.cpp
	${LuxRays_SOURCE_DIR}/src/luxrays/kernels/bvh_kernel.cpp
	${LuxRays_SOURCE_DIR}/src/luxrays/kernels/mbvh_kernel.cpp
	${LuxRays_SOURCE_DIR}/src/luxrays/kernels/qbvh_types_kernel.cpp
	${LuxRays_SOURCE_DIR}/src/luxrays/kernels/qbvh_kernel.cpp
	${LuxRays_SOURCE_DIR}/src/luxrays/kernels/mqbvh_kernel.cpp
	${LuxRays_SOURCE_DIR}/src/luxrays/kernels/randomgen_types_kernel.cpp
	${LuxRays_SOURCE_DIR}/src/luxrays/kernels/randomgen_funcs_kernel.cpp
	${LuxRays_SOURCE_DIR}/src/luxrays/kernels/trianglemesh_types_kernel.cpp
	${LuxRays_SOURCE_DIR}/src/luxrays/kernels/trianglemesh_funcs_kernel.cpp
	${LuxRays_SOURCE_DIR}/src/luxrays/kernels/matrix4x4_types_kernel.cpp
	${LuxRays_SOURCE_DIR}/src/luxrays/kernels/matrix4x4_funcs_kernel.cpp
	${LuxRays_SOURCE_DIR}/src/luxrays/kernels/transform_types_kernel.cpp
	${LuxRays_SOURCE_DIR}/src/luxrays/kernels/transform_funcs_kernel.cpp
	${LuxRays_SOURCE_DIR}/src/luxrays/kernels/frame_types_kernel.cpp
	${LuxRays_SOURCE_DIR}/src/luxrays/kernels/frame_funcs_kernel.cpp
	${LuxRays_SOURCE_DIR}/src/luxrays/kernels/epsilon_types_kernel.cpp
	${LuxRays_SOURCE_DIR}/src/luxrays/kernels/epsilon_funcs_kernel.cpp
	${LuxRays_SOURCE_DIR}/src/luxrays/kernels/ray_types_kernel.cpp
	${LuxRays_SOURCE_DIR}/src/luxrays/kernels/ray_funcs_kernel.cpp
	${LuxRays_SOURCE_DIR}/src/luxrays/kernels/point_types_kernel.cpp
	${LuxRays_SOURCE_DIR}/src/luxrays/kernels/vector_types_kernel.cpp
	${LuxRays_SOURCE_DIR}/src/luxrays/kernels/vector_funcs_kernel.cpp
	${LuxRays_SOURCE_DIR}/src/luxrays/kernels/normal_types_kernel.cpp
	${LuxRays_SOURCE_DIR}/src/luxrays/kernels/quaternion_types_kernel.cpp
	${LuxRays_SOURCE_DIR}/src/luxrays/kernels/quaternion_funcs_kernel.cpp
	${LuxRays_SOURCE_DIR}/src/luxrays/kernels/bbox_types_kernel.cpp
	${LuxRays_SOURCE_DIR}/src/luxrays/kernels/bbox_funcs_kernel.cpp
	${LuxRays_SOURCE_DIR}/src/luxrays/kernels/motionsystem_types_kernel.cpp
	${LuxRays_SOURCE_DIR}/src/luxrays/kernels/motionsystem_funcs_kernel.cpp
	${LuxRays_SOURCE_DIR}/src/luxrays/kernels/triangle_types_kernel.cpp
	${LuxRays_SOURCE_DIR}/src/luxrays/kernels/triangle_funcs_kernel.cpp
	${LuxRays_SOURCE_DIR}/src/luxrays/kernels/color_types_kernel.cpp
	${LuxRays_SOURCE_DIR}/src/luxrays/kernels/color_funcs_kernel.cpp
	${LuxRays_SOURCE_DIR}/src/luxrays/kernels/uv_types_kernel.cpp
	${LuxRays_SOURCE_DIR}/src/luxrays/kernels/mc_funcs_kernel.cpp
	${LuxRays_SOURCE_DIR}/src/luxrays/kernels/utils_funcs_kernel.cpp
)
SOURCE_GROUP("Source Files\\LuxRays Kernels" FILES ${LUXRAYS_SRCS_KERNELS})

set(LUXRAYS_LIB_SRCS
	${LUXRAYS_SRCS}
	${LUXRAYS_SRCS_KERNELS}
)

add_library(luxrays STATIC ${LUXRAYS_LIB_SRCS})

IF(GCC AND NOT APPLE)
	# These accelerators needs to be compiled with much reduced optimizations
	# otherwise gcc produces incorrect code and ruins the render on 64bits machines
	SET_SOURCE_FILES_PROPERTIES(${LuxRays_SOURCE_DIR}/src/luxrays/accelerators/qbvhaccel.cpp COMPILE_FLAGS "-O2")
	SET_SOURCE_FILES_PROPERTIES(${LuxRays_SOURCE_DIR}/src/luxrays/accelerators/mqbvhaccel.cpp COMPILE_FLAGS "-O2")
ENDIF(GCC AND NOT APPLE)

TARGET_LINK_LIBRARIES(luxrays ${Boost_LIBRARIES})
TARGET_LINK_LIBRARIES(luxrays ${OPENIMAGEIO_LIBRARIES})

IF (NOT LUXRAYS_DISABLE_OPENCL)
	TARGET_LINK_LIBRARIES(luxrays ${OPENGL_gl_LIBRARY})
	TARGET_LINK_LIBRARIES(luxrays ${OPENCL_LIBRARIES})
ENDIF(NOT LUXRAYS_DISABLE_OPENCL)

###########################################################################
#
# Predefines
#
###########################################################################

set(CMAKE_RUNTIME_OUTPUT_DIRECTORY "../lib")<|MERGE_RESOLUTION|>--- conflicted
+++ resolved
@@ -27,11 +27,7 @@
 #############################################################################
 
 set(LUXRAYS_VERSION_MAJOR 1)
-<<<<<<< HEAD
-set(LUXRAYS_VERSION_MINOR 5)
-=======
 set(LUXRAYS_VERSION_MINOR 6RC1)
->>>>>>> e1347d3f
 
 # Configure a header file to pass some of the CMake settings
 # to the source code

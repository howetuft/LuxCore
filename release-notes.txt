--- conflicted
+++ resolved
@@ -22,11 +22,8 @@
 * New LuxCore API RenderConfig::HasCachedKernels() method to check if a (long) kernel compilation time is required
 * Glossycoating material on GPUs now supports bump mapping exactly like CPU version (issue #307)
 * Mix material on GPUs now supports bump mapping exactly like CPU version (issue #307)
-<<<<<<< HEAD
 * Added processor group support to enable LuxCoreRender to use more than 64 logical processors on Windows
-=======
 * Added the support for CUDA rendering
->>>>>>> 56e1e5ab
 
 ### Fixed Bugs
 

### New Features

* PhotonGI cache
* Added ALBEDO AOV
* Added to BiDir the support for shading normal, geometry normal, position, material ID, UV, object ID, material ID color and Albedo AOVs
* Added AVG_SHADING_NORMAL AOV
* Integrated Intel Open Image Denoiser (Oidn)

''Alpha0 released''

* Added a new way to blend brute force path tracing and cache in PhotonGI. Cache is now used more often on glossy surfaces
* Introduced a new PhotonGI debug mode to show the mix between brute force and cached paths
* Added the support for automatic PhotonGI indirect cache best radius estimation
* Added the support for automatic PhotonGI indirect cache size by using convergence error estimation
* Front and back material transparency (aka light invisible object)
* Added PhotonGI support for volumes cache entries
* LXS parser now supports instance definitions
* Added the support for new "directx2opengl_normalmap" image map channel selection
* Added new textures: Power, Less Than, Greater Than, Dot Product, Position, Shading Normal

''Alpha1 released''

* Saving/resuming the rendering now includes all PhotonGI cache information and entries
* Added the support for new shape "group"
* Added the support for nested groups to LXS parser
* Added the support for persistent PhotonGI cache on file
* Added the support for using persistent PhotonGI cache across multiple frames for fly-through animations
<<<<<<< HEAD
* Fixed LXS parsing of point light source position
* DLSC now automatically estimated the best radius if lightstrategy.entry.radius is set to 0.0
=======
* New improved Random/Sobol sampler adaptive code
>>>>>>> 618693ff

### Fixed Bugs

* Fixed rendering resume feature

''Alpha0 released''

* Fixed a problem with infinite lights and BiDir or PhotonGI
* Fixed a bug when using radiance groups with variance clamping and OpenCL
* Fixed camera invisible objects usage with volumes
* Fixed TASK_EMIT of LightStrategyPower
* Fixed a crash when using RTPATHOCL and editing area lights (issue #173)
* Fixed a bug when using radiance groups with variance clamping and OpenCL

''Alpha1 released''

* Fixed a crash when using negative material emission values (issue #177)

Check https://wiki.luxcorerender.org/LuxCoreRender_Release_Notes for the full list
of release notes.

**Note for Windows users:** you have to install the [Microsoft Visual C++ Redistributable
for Visual Studio 2017](https://aka.ms/vs/15/release/vc_redist.x64.exe).<|MERGE_RESOLUTION|>--- conflicted
+++ resolved
@@ -25,12 +25,9 @@
 * Added the support for nested groups to LXS parser
 * Added the support for persistent PhotonGI cache on file
 * Added the support for using persistent PhotonGI cache across multiple frames for fly-through animations
-<<<<<<< HEAD
 * Fixed LXS parsing of point light source position
 * DLSC now automatically estimated the best radius if lightstrategy.entry.radius is set to 0.0
-=======
 * New improved Random/Sobol sampler adaptive code
->>>>>>> 618693ff
 
 ### Fixed Bugs
 

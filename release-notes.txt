### Release v2.4

### New Features

* New OpenCL code to evaluate textures and materials. It doesn't require kernel re-compilation anymore.
* LuxCoreUI "Fill kernel cache" menu option now pre-compile all possible GPU kernels.
* LuxCore API KernelCacheFill() is now available for Python
* New 2-levels Env. Light Visibility Cache (ELVC)
* Added the support for a new ".sharpness" (default value 0.1, range [0.0, 1.0]) Intel OIDN parameter to blend original and denoised output
* Removed LuxRays support for virtual devices and hybrid rendering (old LuxRender GPU doing ray intersections and CPU everything else)

''RC1 released''

* Added the support for baked light maps rendering

### Fixed Bugs

<<<<<<< HEAD
* Fixed triangle lights back face emission when using an IES or image map profile
* Fixed OpenCL code for rotate triangle light when using IES or image map profile (BlendLuxCore iusse #310)
* Fixed light tracing when using orthographic camera
* Fixed a light intensity problem with OpenCL rendering when using a mix of materials with emission
* Fixed the support for wrap mode in image maps loaded from files
* Fixed a brightness problem when rendering large images with Metropolis sampler
* Fixed a brightness problem when rendering caustics with PhotonGI caustic cache
* Fixed a bug in Mix material OpenCL code when mixing transparent and not transparent materials
* Fixed a crash when rendering an empty scene with OpenCL and EnvLightVisibilityCache
* Fixed a problem with mesh light sources when deleting an object with LuxCore API (issue #290)
* Fixed a bug when evaluating complex tree of bump mapping nodes (issue #198)

''Beta1 released''

* BAKECPU now correctly includes the dot product of shading normal and light direction in light maps
* Fixed the generation of material/object/volume default random ID (issue #296)
* Fixed bump mapping when using a transformation with negative scale on Z (issue #300)

''Beta2 released''

* Fixed a bug in pyluxcoretools ui code causing a runtime error with PySide2 5.14.x
* Volume .photongi.enable property is now parsed/exported and supported
* Fixed a problem in RTPATHOCL preview phase (issue #305)

''RC1 released''

* Fixed a numerical precision problem on some very large scene (issue #308)
* Fixed weights of direct and indirect light maps in BAKECPU

=======
>>>>>>> 618b78a8
Check https://wiki.luxcorerender.org/LuxCoreRender_Release_Notes for the full list
of release notes.

### Known Problems and limitations

* LuxCore API requires latin locale
* accelerator.bvh.builder.type = EMBREE_MORTON doesn't work with the latest Embree
* Python crashes when calling sys.exit()
* TILEPATHOCL (and RTPATHOCL) count the layers of transparent surfaces as an iteration of the rendering finite state machine so they require to increase the max. path depth to avoid black regions.
* Light emitted by motion blurred triangle lights is approximated using the triangle area of time 0.0 (computing triangle area at runtime would be expansive) so it may be not totally accurate if the motion blur transformation include a scale.
* Variance clamping is not applied to AOVs

**Note for Windows users:** you have to install the [Microsoft Visual C++ Redistributable
for Visual Studio 2017](https://aka.ms/vs/15/release/vc_redist.x64.exe).<|MERGE_RESOLUTION|>--- conflicted
+++ resolved
@@ -9,44 +9,9 @@
 * Added the support for a new ".sharpness" (default value 0.1, range [0.0, 1.0]) Intel OIDN parameter to blend original and denoised output
 * Removed LuxRays support for virtual devices and hybrid rendering (old LuxRender GPU doing ray intersections and CPU everything else)
 
-''RC1 released''
-
-* Added the support for baked light maps rendering
 
 ### Fixed Bugs
 
-<<<<<<< HEAD
-* Fixed triangle lights back face emission when using an IES or image map profile
-* Fixed OpenCL code for rotate triangle light when using IES or image map profile (BlendLuxCore iusse #310)
-* Fixed light tracing when using orthographic camera
-* Fixed a light intensity problem with OpenCL rendering when using a mix of materials with emission
-* Fixed the support for wrap mode in image maps loaded from files
-* Fixed a brightness problem when rendering large images with Metropolis sampler
-* Fixed a brightness problem when rendering caustics with PhotonGI caustic cache
-* Fixed a bug in Mix material OpenCL code when mixing transparent and not transparent materials
-* Fixed a crash when rendering an empty scene with OpenCL and EnvLightVisibilityCache
-* Fixed a problem with mesh light sources when deleting an object with LuxCore API (issue #290)
-* Fixed a bug when evaluating complex tree of bump mapping nodes (issue #198)
-
-''Beta1 released''
-
-* BAKECPU now correctly includes the dot product of shading normal and light direction in light maps
-* Fixed the generation of material/object/volume default random ID (issue #296)
-* Fixed bump mapping when using a transformation with negative scale on Z (issue #300)
-
-''Beta2 released''
-
-* Fixed a bug in pyluxcoretools ui code causing a runtime error with PySide2 5.14.x
-* Volume .photongi.enable property is now parsed/exported and supported
-* Fixed a problem in RTPATHOCL preview phase (issue #305)
-
-''RC1 released''
-
-* Fixed a numerical precision problem on some very large scene (issue #308)
-* Fixed weights of direct and indirect light maps in BAKECPU
-
-=======
->>>>>>> 618b78a8
 Check https://wiki.luxcorerender.org/LuxCoreRender_Release_Notes for the full list
 of release notes.
 
@@ -60,4 +25,5 @@
 * Variance clamping is not applied to AOVs
 
 **Note for Windows users:** you have to install the [Microsoft Visual C++ Redistributable
-for Visual Studio 2017](https://aka.ms/vs/15/release/vc_redist.x64.exe).+for Visual Studio 2017](https://aka.ms/vs/15/release/vc_redist.x64.exe) and
+[Intel C++ redistributable](https://software.intel.com/sites/default/files/managed/59/aa/ww_icl_redist_msi_2018.3.210.zip).
### Release v2.4

### New Features

<<<<<<< HEAD
* LuxCoreUI now shows eye and light pass counters if light tracing is enabled
* FILESAVER now expands inline exported constant texture values
* PhotonGI caustic scene re-factored to work with Vertex Merging (i.e. SPPM in this case)
* It is now possible to use light tracing for normal caustics and PhotonGI cache for SDS paths
* Added the support for shadow rays transparency for path tracers (aka hybrid glass, issue #233)
* Added the support for Basu and Owen's low discrepancy triangle light sampling (pull request #246)
* Added an option to normalize BlackBody texture output
* Pointiness shape is now able to handle duplicate/similar vertices like if they were the same
* Added the support for Subdivison shape (base don OpenSubdiv)
* Added the support for Displacement shape
* Added the support for vector displacement to Displacement shape
* New image pipeline plugin: White balance
* Using/Not using bump/normal mapping doesn't require OpenCL compilation anymore (removed PARAM_HAS_BUMPMAPS conditional OpenCL compilation)
* Large rework of internal light interface. Fixed several instance/motion blur and lights related problems. Triangle light motion blur now works as expected in OpenCL.
* Large rework of internal mesh interface. Improved the performance of instanced and motion blur meshes.
* Changed object and material ID for background to 0 (from 0xffffffff)
* Added the support for screen space subdivision limit to SubdivShape
* Using/Not using any type of transparency doesn't require OpenCL compilation anymore (removed PARAM_HAS_PASSTHROUGH conditional OpenCL compilation)
* Added an Harlequin shape (mostly to debug meshes)
* Added a Simplify shape (to decimate the number of triangles in a mesh with the smaller possible error)
* Reduced the default number of OpenCL threads from 512k to 256k (to save about 150MB of GPU RAM at 1-2% performance cost)
* Changing max. path and/or Russian Roulette parameters doesn't require OpenCL compilation anymore (removed PARAM_MAX_PATH_DEPTH, PARAM_MAX_PATH_DEPTH_DIFFUSE, PARAM_MAX_PATH_DEPTH_GLOSSY, PARAM_MAX_PATH_DEPTH_SPECULAR, PARAM_RR_DEPTH and PARAM_RR_CAPPARAM_HAS_BUMPMAPS conditional OpenCL compilation)
* Added the support the definition of meshes with multiple UVs, Colors and Alphas (issue #134)
* Added the BAKECPU engine (LuxCore API only)
* Added the glTF v2.0 FILESAVER support (LuxCore API only)
* Changing hybrid backward/forward path tracing settings doesn't require OpenCL compilation anymore (removed PARAM_HYBRID_BACKFORWARD and PARAM_HYBRID_BACKFORWARD_GLOSSINESSTHRESHOLD conditional OpenCL compilation)
* Changing PhotonGI settings doesn't require OpenCL compilation anymore (removed PARAM_PGIC_ENABLED, PARAM_PGIC_INDIRECT_ENABLED, PARAM_PGIC_CAUSTIC_ENABLED, etc.)
* Changing force black background flag doesn't require OpenCL compilation anymore (removed PARAM_FORCE_BLACK_BACKGROUND)
* Changing variance clamping settings doesn't require OpenCL compilation anymore (removed PARAM_SQRT_VARIANCE_CLAMP_MAX_VALUE)
* Changing LIGHT_WORLD_RADIUS_SCALE doesn't require OpenCL compilation anymore (removed PARAM_RADIUS)
* Removed HitPoint struct variable size related to PARAM_ENABLE_TEX_HITPOINTCOLOR, PARAM_ENABLE_TEX_HITPOINTGREY, PARAM_ENABLE_TEX_HITPOINTALPHA and PARAM_TRIANGLE_LIGHT_HAS_VERTEX_COLOR to avoid OpenCL re-compilation
* Enabling/disabling volumes doesn't require OpenCL compilation anymore (removed PARAM_HAS_VOLUMES and SCENE_DEFAULT_VOLUME_INDEX)
* Added the support for triplanar mapping
* Enabling/disabling camera clipping and/or OculusRift barrel doesn't require OpenCL compilation anymore (removed PARAM_CAMERA_ENABLE_CLIPPING_PLANE and PARAM_CAMERA_ENABLE_OCULUSRIFT_BARREL)
* Changing any pixel filter related parameter doesn't require OpenCL compilation anymore (removed all PARAM_IMAGE_FILTER_*)
* Disney material now accepts values > 1.0 for sheen parameter
* Changing camera type doesn't require OpenCL compilation anymore (removed PARAM_CAMERA_TYPE)
* Changing any image map related settings doesn't require OpenCL compilation anymore (removed all PARAM_HAS_IMAGEMAPS_*)
* Added the support for UV-less bump mapping with triplanar mapping
* Changing the number of light groups used doesn't require OpenCL compilation anymore (removed PARAM_FILM_RADIANCE_GROUP_*)
* Reduced (again) the default number of OpenCL threads from 256k to 128k
* Added the support for .normalizebycolor emission property
* Using a GPU memory block larger than CL_DEVICE_MAX_MEM_ALLOC_SIZE now triggers only a warning. Some driver/hardware (i.e. NVIDIA) is able to allocate larger blocks.
* Enabling/disabling BCD denoiser doesn't require OpenCL compilation anymore (removed PARAM_FILM_DENOISER)
* Changing RTPATHOCL rendering parameters doesn't require OpenCL compilation anymore (removed PARAM_RTPATHOCL_*)
* Rework of OpenCL samplers code to not require OpenCL compilation anymore when changing sampler (removed PARAM_SAMPLER_*)
* Changing AOVs used doesn't require OpenCL compilation anymore (removed PARAM_FILM_CHANNELS_*)
* Adding/Removing a new light source type doesn't require OpenCL compilation anymore (removed PARAM_HAS_*LIGHT)

''Beta1 released''

* Improved light map sampling in BAKECPU
* Added the support for transparencies and shadowcatcher to BAKECPU
* Fixed and optimized the execution on CPU with high thread count (24+)

### Fixed Bugs

* Fixed triangle lights back face emission when using an IES or image map profile
* Fixed OpenCL code for rotate triangle light when using IES or image map profile (BlendLuxCore iusse #310)
* Fixed light tracing when using orthographic camera
* Fixed a light intensity problem with OpenCL rendering when using a mix of materials with emission
* Fixed the support for wrap mode in image maps loaded from files
* Fixed a brightness problem when rendering large images with Metropolis sampler
* Fixed a brightness problem when rendering caustics with PhotonGI caustic cache
* Fixed a bug in Mix material OpenCL code when mixing transparent and not transparent materials
* Fixed a crash when rendering an empty scene with OpenCL and EnvLightVisibilityCache
* Fixed a problem with mesh light sources when deleting an object with LuxCore API (issue #290)
* Fixed a bug when evaluating complex tree of bump mapping nodes (issue #198)

''Beta1 released''

* BAKECPU now correctly includes the dot product of shading normal and light direction in light maps
* Fixed the generation of material/object/volume default random ID (issue #296)
* Fixed bump mapping when using a transformation with negative scale on Z (issue #300)

=======
* New OpenCL code to evaluate textures and materials. It doesn't require kernel re-compilation anymore.
* LuxCoreUI "Fill kernel cache" menu option now pre-compile all possible GPU kernels.
* LuxCore API KernelCacheFill() is now available for Python

### Fixed Bugs

>>>>>>> 9f8ac04f
Check https://wiki.luxcorerender.org/LuxCoreRender_Release_Notes for the full list
of release notes.

### Known Problems and limitations

* LuxCore API requires latin locale
* accelerator.bvh.builder.type = EMBREE_MORTON doesn't work with the latest Embree
* Python crashes when calling sys.exit()
* TILEPATHOCL (and RTPATHOCL) count the layers of transparent surfaces as an iteration of the rendering finite state machine so they require to increase the max. path depth to avoid black regions.
* Light emitted by motion blurred triangle lights is approximated using the triangle area of time 0.0 (computing triangle area at runtime would be expansive) so it may be not totally accurate if the motion blur transformation include a scale.
* Variance clamping is not applied to AOVs

**Note for Windows users:** you have to install the [Microsoft Visual C++ Redistributable
for Visual Studio 2017](https://aka.ms/vs/15/release/vc_redist.x64.exe).<|MERGE_RESOLUTION|>--- conflicted
+++ resolved
@@ -2,90 +2,12 @@
 
 ### New Features
 
-<<<<<<< HEAD
-* LuxCoreUI now shows eye and light pass counters if light tracing is enabled
-* FILESAVER now expands inline exported constant texture values
-* PhotonGI caustic scene re-factored to work with Vertex Merging (i.e. SPPM in this case)
-* It is now possible to use light tracing for normal caustics and PhotonGI cache for SDS paths
-* Added the support for shadow rays transparency for path tracers (aka hybrid glass, issue #233)
-* Added the support for Basu and Owen's low discrepancy triangle light sampling (pull request #246)
-* Added an option to normalize BlackBody texture output
-* Pointiness shape is now able to handle duplicate/similar vertices like if they were the same
-* Added the support for Subdivison shape (base don OpenSubdiv)
-* Added the support for Displacement shape
-* Added the support for vector displacement to Displacement shape
-* New image pipeline plugin: White balance
-* Using/Not using bump/normal mapping doesn't require OpenCL compilation anymore (removed PARAM_HAS_BUMPMAPS conditional OpenCL compilation)
-* Large rework of internal light interface. Fixed several instance/motion blur and lights related problems. Triangle light motion blur now works as expected in OpenCL.
-* Large rework of internal mesh interface. Improved the performance of instanced and motion blur meshes.
-* Changed object and material ID for background to 0 (from 0xffffffff)
-* Added the support for screen space subdivision limit to SubdivShape
-* Using/Not using any type of transparency doesn't require OpenCL compilation anymore (removed PARAM_HAS_PASSTHROUGH conditional OpenCL compilation)
-* Added an Harlequin shape (mostly to debug meshes)
-* Added a Simplify shape (to decimate the number of triangles in a mesh with the smaller possible error)
-* Reduced the default number of OpenCL threads from 512k to 256k (to save about 150MB of GPU RAM at 1-2% performance cost)
-* Changing max. path and/or Russian Roulette parameters doesn't require OpenCL compilation anymore (removed PARAM_MAX_PATH_DEPTH, PARAM_MAX_PATH_DEPTH_DIFFUSE, PARAM_MAX_PATH_DEPTH_GLOSSY, PARAM_MAX_PATH_DEPTH_SPECULAR, PARAM_RR_DEPTH and PARAM_RR_CAPPARAM_HAS_BUMPMAPS conditional OpenCL compilation)
-* Added the support the definition of meshes with multiple UVs, Colors and Alphas (issue #134)
-* Added the BAKECPU engine (LuxCore API only)
-* Added the glTF v2.0 FILESAVER support (LuxCore API only)
-* Changing hybrid backward/forward path tracing settings doesn't require OpenCL compilation anymore (removed PARAM_HYBRID_BACKFORWARD and PARAM_HYBRID_BACKFORWARD_GLOSSINESSTHRESHOLD conditional OpenCL compilation)
-* Changing PhotonGI settings doesn't require OpenCL compilation anymore (removed PARAM_PGIC_ENABLED, PARAM_PGIC_INDIRECT_ENABLED, PARAM_PGIC_CAUSTIC_ENABLED, etc.)
-* Changing force black background flag doesn't require OpenCL compilation anymore (removed PARAM_FORCE_BLACK_BACKGROUND)
-* Changing variance clamping settings doesn't require OpenCL compilation anymore (removed PARAM_SQRT_VARIANCE_CLAMP_MAX_VALUE)
-* Changing LIGHT_WORLD_RADIUS_SCALE doesn't require OpenCL compilation anymore (removed PARAM_RADIUS)
-* Removed HitPoint struct variable size related to PARAM_ENABLE_TEX_HITPOINTCOLOR, PARAM_ENABLE_TEX_HITPOINTGREY, PARAM_ENABLE_TEX_HITPOINTALPHA and PARAM_TRIANGLE_LIGHT_HAS_VERTEX_COLOR to avoid OpenCL re-compilation
-* Enabling/disabling volumes doesn't require OpenCL compilation anymore (removed PARAM_HAS_VOLUMES and SCENE_DEFAULT_VOLUME_INDEX)
-* Added the support for triplanar mapping
-* Enabling/disabling camera clipping and/or OculusRift barrel doesn't require OpenCL compilation anymore (removed PARAM_CAMERA_ENABLE_CLIPPING_PLANE and PARAM_CAMERA_ENABLE_OCULUSRIFT_BARREL)
-* Changing any pixel filter related parameter doesn't require OpenCL compilation anymore (removed all PARAM_IMAGE_FILTER_*)
-* Disney material now accepts values > 1.0 for sheen parameter
-* Changing camera type doesn't require OpenCL compilation anymore (removed PARAM_CAMERA_TYPE)
-* Changing any image map related settings doesn't require OpenCL compilation anymore (removed all PARAM_HAS_IMAGEMAPS_*)
-* Added the support for UV-less bump mapping with triplanar mapping
-* Changing the number of light groups used doesn't require OpenCL compilation anymore (removed PARAM_FILM_RADIANCE_GROUP_*)
-* Reduced (again) the default number of OpenCL threads from 256k to 128k
-* Added the support for .normalizebycolor emission property
-* Using a GPU memory block larger than CL_DEVICE_MAX_MEM_ALLOC_SIZE now triggers only a warning. Some driver/hardware (i.e. NVIDIA) is able to allocate larger blocks.
-* Enabling/disabling BCD denoiser doesn't require OpenCL compilation anymore (removed PARAM_FILM_DENOISER)
-* Changing RTPATHOCL rendering parameters doesn't require OpenCL compilation anymore (removed PARAM_RTPATHOCL_*)
-* Rework of OpenCL samplers code to not require OpenCL compilation anymore when changing sampler (removed PARAM_SAMPLER_*)
-* Changing AOVs used doesn't require OpenCL compilation anymore (removed PARAM_FILM_CHANNELS_*)
-* Adding/Removing a new light source type doesn't require OpenCL compilation anymore (removed PARAM_HAS_*LIGHT)
-
-''Beta1 released''
-
-* Improved light map sampling in BAKECPU
-* Added the support for transparencies and shadowcatcher to BAKECPU
-* Fixed and optimized the execution on CPU with high thread count (24+)
-
-### Fixed Bugs
-
-* Fixed triangle lights back face emission when using an IES or image map profile
-* Fixed OpenCL code for rotate triangle light when using IES or image map profile (BlendLuxCore iusse #310)
-* Fixed light tracing when using orthographic camera
-* Fixed a light intensity problem with OpenCL rendering when using a mix of materials with emission
-* Fixed the support for wrap mode in image maps loaded from files
-* Fixed a brightness problem when rendering large images with Metropolis sampler
-* Fixed a brightness problem when rendering caustics with PhotonGI caustic cache
-* Fixed a bug in Mix material OpenCL code when mixing transparent and not transparent materials
-* Fixed a crash when rendering an empty scene with OpenCL and EnvLightVisibilityCache
-* Fixed a problem with mesh light sources when deleting an object with LuxCore API (issue #290)
-* Fixed a bug when evaluating complex tree of bump mapping nodes (issue #198)
-
-''Beta1 released''
-
-* BAKECPU now correctly includes the dot product of shading normal and light direction in light maps
-* Fixed the generation of material/object/volume default random ID (issue #296)
-* Fixed bump mapping when using a transformation with negative scale on Z (issue #300)
-
-=======
 * New OpenCL code to evaluate textures and materials. It doesn't require kernel re-compilation anymore.
 * LuxCoreUI "Fill kernel cache" menu option now pre-compile all possible GPU kernels.
 * LuxCore API KernelCacheFill() is now available for Python
 
 ### Fixed Bugs
 
->>>>>>> 9f8ac04f
 Check https://wiki.luxcorerender.org/LuxCoreRender_Release_Notes for the full list
 of release notes.
 

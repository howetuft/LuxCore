--- conflicted
+++ resolved
@@ -15,11 +15,8 @@
 * LuxCore API has now SetMeshVertexAOV() and SetMeshTriangleAOV() methods to set geometry vertex and triangle AOV
 * Added the support for new Random texture
 * Added the support for the new IslandAOV shape
-<<<<<<< HEAD
 * Added the support for RandomTriangleAOV shape
-=======
 * Accelerated duplicate vertex detection in pointiness shape (from 6.7 seconds to 0.016 seconds on a 100k vertex mesh)
->>>>>>> fcc1c074
 
 ### Fixed Bugs
 

### New Features

* PhotonGI cache
* Added ALBEDO AOV
* Added to BiDir the support for shading normal, geometry normal, position, material ID, UV, object ID, material ID color and Albedo AOVs
* Added AVG_SHADING_NORMAL AOV
* Integrated Intel Open Image Denoiser (Oidn)

''Alpha0 released''

* Added a new way to blend brute force path tracing and cache in PhotonGI. Cache is now used more often on glossy surfaces
* Introduced a new PhotonGI debug mode to show the mix between brute force and cached paths
* Added the support for automatic PhotonGI indirect cache best radius estimation
* Added the support for automatic PhotonGI indirect cache size by using convergence error estimation
* Front and back material transparency (aka light invisible object)
* Added PhotonGI support for volumes cache entries
* LXS parser now supports instance definitions
* Added the support for new "directx2opengl_normalmap" image map channel selection
* Added new textures: Power, Less Than, Greater Than, Dot Product, Position, Shading Normal

''Alpha1 released''

* Saving/resuming the rendering now includes all PhotonGI cache information and entries
* Added the support for new shape "group"
* Added the support for nested groups to LXS parser
* Added the support for persistent PhotonGI cache on file
* Added the support for using persistent PhotonGI cache across multiple frames for fly-through animations
* DLSC now automatically estimated the best radius if lightstrategy.entry.radius is set to 0.0
* New improved Random/Sobol sampler adaptive code
* LXS parser now supports halttime and haltspp film halt conditions
* LXS parser now supports volumes
* Shadow catcher is now easier to use with multiple light sources of any type

''Beta1 released''

* Added the support for tiled denoising to save a huge amount of ram
* Added the support for new visibility map cache for infinitelight, constantinfinite and sky2 light sources
* Added the support for new Disney BRDF material from Siggraph 2012 paper
* Upgraded Intel Oidn to v0.9.0
* Metal material uses a more accurate Albedo value (for Intel OIDN)
* Added "rounding" texture
* Added "modulo" texture
* Improved tiling feature of OIDN imagepipeline plugin
* Fix a bug in ToProperties code of "blender blend" texture when "halo" progression type was used

''Beta2 released''

* Added the support for periodic PhotonGI caustic cache update (aka SPPM without radius reduction)
* PathTracer class now support eye and light path tracing. LIGHTCPU now uses PathTracer class too.
* Added Hybrid Back/Forward path tracing support
* Added the support for glossy caustics rendering to Hybrid Back/Forward
* Reworked the support for new visibility map cache for infinitelight, constantinfinite and sky2 light sources
* Transparent light sources are now rendered with the correct intensity
* New env. visibility map cache now supports persistent cache on file

''Beta3 released''

* Improved shading with interpolated normals
* Added the support for Shadow Terminator avoidance factor when using bump mapping
* Upgraded Intel Oidn to v1.0
* Reworked Direct Light Sampling Cache
* Direct Light Sampling Cache now supports persistent cache on file

''Beta4 released''

''RC1 released''

* Disney material glossiness is now computed as the square root of the previous value to match Glossy2/Metal roughness

### Fixed Bugs

* Fixed rendering resume feature

''Alpha0 released''

* Fixed a problem with infinite lights and BiDir or PhotonGI
* Fixed a bug when using radiance groups with variance clamping and OpenCL
* Fixed camera invisible objects usage with volumes
* Fixed TASK_EMIT of LightStrategyPower
* Fixed a crash when using RTPATHOCL and editing area lights (issue #173)
* Fixed a bug when using radiance groups with variance clamping and OpenCL

''Alpha1 released''

* Fixed a crash when using negative material emission values (issue #177)
* Fixed LXS parsing in pyluxcoretools
* Fixed a problem when mixing transparent and solid materials with Mix (issue #183)
* Fix a bug when using glossy coating with any specular material
* Fixed LXS parsing of point light source position
* Fixed object ID not being saved by FILESAVER engine
* Fixed a major bug in carpaint material (issue #186)
* Fixed spelling mistake in cloth material "wool gabardine" preset
* Fixed Scene::RemoveUnusedMeshes()
* Fixed a bug in Mix material when working with specular materials (issue #187)
* Fixed an overflow problem when using an heterogenous volume on very large segments
* Sun relative size has now a lower bound of 1.0 to avoid numerical precision problems
* Fixed a problem with Scene::ToProperties() after editing a scene
* Fixed a self-shadow problem with area light sources

''Beta1 released''

* Fix ToProperties() of mapspherelight and spherelight
* Fixed a problem with caustic cache size when both PhotonGI caches were
  enabled and automatic stop condition for indirect cache was used
* PhotonGI Metropolis will now focus on caustic cache when indirect is done (and vice versa)
* Fixed the access to an uninitialized variable when using PhotonGI caustic cache alone
* Fixed the access to an uninitialized variable in ProjectionLight::Preprocess()
* Fixed a crash when trying to render a scene without light sources with PATHOCL (issue #202)
* Fixed DLSC to work with Front and back material transparency (aka light invisible object)
* Fixed a problem in BIDIRCPU with camera PDF
* Fixed a bug in Mix material transparency support (issue #210)
* Added a workaround to an AMD OpenCL compiler bug in DirectLight_BSDFSampling()

''Beta2 released''

* Fixed a problem in the random number generator of PhotonGI
* Fixed wrong theta being saved in ToProperties() of distant light
* Fixed a compilation error in RoughMatte OpenCL code (issue #218)
* Fixed a problem with Disney material specular tint
* Fixed a TILEPATH bug causing black renderings
* Fixed BIDIRCPU and LIGHTCPU camera motion blur
* Fixed a bug related to initial camera volume in PATHOCL
* Fixed light tracing camera motion blur and arbitrary clipping plane support
* Fixed a bug in the OpenCL code of the splitfloat3 texture
* Fixed normal mapping
* Fixed a problem when saving ALBEDO AOV
* Fixed RoughGlass event types returned by material evaluation
* Evaluated best radius in PhotonGI, ELVC and DLSC is not affected any more by border rendering
* Fixed a crash when resuming scene rendering without PhotonGI enabled
* Fixed a NaNs problem when using area lights with zero area
* Fixed the export of material emission.directlightsampling.type property

''Beta3 released''

* Solved a self-shadow problem on edges with interpolated normals
* UV scale doesn't affect anymore bump map strength
* Fixed an out of bound memory access in automatic lookup radius code
* Fixed a problem with Disney material, hybrid backward/forward path tracing and low roughness values
* Fixed bump mapping black halo for large scale values

''Beta4 released''

* Fixed the allocation of light tracing sampler shared data in hybrid backward/forward path tracing
* Fixed a problem when using flat instances and OpenCL rendering
* Fixed/Enabled PhotonGI cache on Mix and GlossyCoatting materials when possible
* Fixed a regression in BIDIRCPU causing dark edges on glancing surfaces
* Fixed a crash when PhotonGI caustic cache is enabled but empty (issue #236)

''RC1 released''

* Removed a workaround for Glossy roughness values < sqrt(.0001) for AMD OpenCL driver
* Fixed the shift of one pixel on light tracing pass of LIGHTCPU, BIDIRCPU and Hybrid Path (issue #237)
* Fixed a crash when re-defining light source (from constantinfinite to infinite) (issue #238)
<<<<<<< HEAD
* Fixed a problem with the fix of the issue #237 (issue #239)
=======
* Fixed pyluxcoretool CLI not working without pyside (issue #131)
>>>>>>> 89abce54

Check https://wiki.luxcorerender.org/LuxCoreRender_Release_Notes for the full list
of release notes.

**Note for Windows users:** you have to install the [Microsoft Visual C++ Redistributable
for Visual Studio 2017](https://aka.ms/vs/15/release/vc_redist.x64.exe).<|MERGE_RESOLUTION|>--- conflicted
+++ resolved
@@ -151,11 +151,8 @@
 * Removed a workaround for Glossy roughness values < sqrt(.0001) for AMD OpenCL driver
 * Fixed the shift of one pixel on light tracing pass of LIGHTCPU, BIDIRCPU and Hybrid Path (issue #237)
 * Fixed a crash when re-defining light source (from constantinfinite to infinite) (issue #238)
-<<<<<<< HEAD
+* Fixed pyluxcoretool CLI not working without pyside (issue #131)
 * Fixed a problem with the fix of the issue #237 (issue #239)
-=======
-* Fixed pyluxcoretool CLI not working without pyside (issue #131)
->>>>>>> 89abce54
 
 Check https://wiki.luxcorerender.org/LuxCoreRender_Release_Notes for the full list
 of release notes.
